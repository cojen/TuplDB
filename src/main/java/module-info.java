--- conflicted
+++ resolved
@@ -11,13 +11,8 @@
     exports org.cojen.tupl.tools;
     exports org.cojen.tupl.util;
 
-<<<<<<< HEAD
     requires net.sf.jsqlparser;
 
-    requires jdk.unsupported;
-
-=======
->>>>>>> cbdd7d14
     requires org.cojen.maker;
     requires org.cojen.dirmi;
 
