/*
 *  Copyright 2011-2013 Brian S O'Neill
 *
 *  Licensed under the Apache License, Version 2.0 (the "License");
 *  you may not use this file except in compliance with the License.
 *  You may obtain a copy of the License at
 *
 *      http://www.apache.org/licenses/LICENSE-2.0
 *
 *  Unless required by applicable law or agreed to in writing, software
 *  distributed under the License is distributed on an "AS IS" BASIS,
 *  WITHOUT WARRANTIES OR CONDITIONS OF ANY KIND, either express or implied.
 *  See the License for the specific language governing permissions and
 *  limitations under the License.
 */

package org.cojen.tupl;

import java.io.IOException;

import java.util.Arrays;
import java.util.Random;

import java.util.concurrent.locks.Lock;

import static org.cojen.tupl.Utils.*;

/**
 * Internal cursor implementation, which can be used by one thread at a time.
 *
 * @author Brian S O'Neill
 */
final class TreeCursor extends CauseCloseable implements Cursor {
    // Sign is important because values are passed to Node.retrieveKeyCmp
    // method. Bit 0 is set for inclusive variants and clear for exclusive.
    private static final int LIMIT_LE = 1, LIMIT_LT = 2, LIMIT_GE = -1, LIMIT_GT = -2;

    final Tree mTree;
    Transaction mTxn;

    // Top stack frame for cursor, always a leaf.
    private TreeCursorFrame mLeaf;

    byte[] mKey;
    byte[] mValue;

    boolean mKeyOnly;

    // Hashcode is defined by LockManager.
    private int mKeyHash;

    TreeCursor(Tree tree, Transaction txn) {
        tree.check(txn);
        mTree = tree;
        mTxn = txn;
    }

    TreeCursor(Tree tree) {
        mTree = tree;
    }

    @Override
    public Transaction link(Transaction txn) {
        mTree.check(txn);
        Transaction old = mTxn;
        mTxn = txn;
        return old;
    }

    @Override
    public byte[] key() {
        return mKey;
    }

    @Override
    public byte[] value() {
        return mValue;
    }

    @Override
    public boolean autoload(boolean mode) {
        boolean old = mKeyOnly;
        mKeyOnly = !mode;
        return !old;
    }

    @Override
    public int compareKeyTo(byte[] rkey) {
        byte[] lkey = mKey;
        return compareKeys(lkey, 0, lkey.length, rkey, 0, rkey.length);
    }

    @Override
    public int compareKeyTo(byte[] rkey, int offset, int length) {
        byte[] lkey = mKey;
        return compareKeys(lkey, 0, lkey.length, rkey, offset, length);
    }

    private int keyHash() {
        int hash = mKeyHash;
        if (hash == 0) {
            mKeyHash = hash = LockManager.hash(mTree.mId, mKey);
        }
        return hash;
    }

    @Override
    public LockResult first() throws IOException {
        Node root = mTree.mRoot;
        TreeCursorFrame frame = reset(root);

        if (!toFirst(root, frame)) {
            return LockResult.UNOWNED;
        }

        Transaction txn = mTxn;
        LockResult result = tryCopyCurrent(txn);

        if (result != null) {
            // Extra check for filtering ghosts.
            if (mKey == null || mValue != null) {
                return result;
            }
        } else if ((result = lockAndCopyIfExists(txn)) != null) {
            return result;
        }

        // If this point is reached, then entry was deleted after latch was
        // released. Move to next entry, which is consistent with findGe.
        // First means, "find greater than or equal to lowest possible key".
        return next();
    }

    /**
     * Moves the cursor to the first subtree entry. Leaf frame remains latched
     * when method returns normally.
     *
     * @param node latched node; can have no keys
     * @param frame frame to bind node to
     * @return false if nothing left
     */
    private boolean toFirst(Node node, TreeCursorFrame frame) throws IOException {
        try {
            while (true) {
                frame.bind(node, 0);
                if (node.isLeaf()) {
                    mLeaf = frame;
                    return node.hasKeys() ? true : toNext(frame);
                }
                if (node.mSplit != null) {
                    node = node.mSplit.latchLeft(node);
                }
                node = latchChild(node, 0, true);
                frame = new TreeCursorFrame(frame);
            }
        } catch (Throwable e) {
            throw cleanup(e, frame);
        }
    }

    @Override
    public LockResult last() throws IOException {
        Node root = mTree.mRoot;
        TreeCursorFrame frame = reset(root);

        if (!toLast(root, frame)) {
            return LockResult.UNOWNED;
        }

        Transaction txn = mTxn;
        LockResult result = tryCopyCurrent(txn);

        if (result != null) {
            // Extra check for filtering ghosts.
            if (mKey == null || mValue != null) {
                return result;
            }
        } else if ((result = lockAndCopyIfExists(txn)) != null) {
            return result;
        }

        // If this point is reached, then entry was deleted after latch was
        // released. Move to previous entry, which is consistent with findLe.
        // Last means, "find less than or equal to highest possible key".
        return previous();
    }

    /**
     * Moves the cursor to the last subtree entry. Leaf frame remains latched
     * when method returns normally.
     *
     * @param node latched node; can have no keys
     * @param frame frame to bind node to
     * @return false if nothing left
     */
    private boolean toLast(Node node, TreeCursorFrame frame) throws IOException {
        try {
            while (true) {
                if (node.isLeaf()) {
                    // Note: Highest pos is -2 if leaf node has no keys.
                    int pos;
                    if (node.mSplit == null) {
                        pos = node.highestLeafPos();
                    } else {
                        pos = node.mSplit.highestLeafPos(node);
                    }
                    mLeaf = frame;
                    if (pos < 0) {
                        frame.bind(node, 0);
                        return toPrevious(frame);
                    } else {
                        frame.bind(node, pos);
                        return true;
                    }
                }

                Split split = node.mSplit;
                if (split == null) {
                    // Note: Highest pos is 0 if internal node has no keys.
                    int childPos = node.highestInternalPos();
                    frame.bind(node, childPos);
                    node = latchChild(node, childPos, true);
                } else {
                    // Follow highest position of split, binding this frame to the
                    // unsplit node as if it had not split. The binding will be
                    // corrected when split is finished.

                    final Node sibling = split.latchSibling();

                    final Node left, right;
                    if (split.mSplitRight) {
                        left = node;
                        right = sibling;
                    } else {
                        left = sibling;
                        right = node;
                    }

                    int highestRightPos = right.highestInternalPos();
                    frame.bind(node, left.highestInternalPos() + 2 + highestRightPos);
                    left.releaseExclusive();

                    node = latchChild(right, highestRightPos, true);
                }

                frame = new TreeCursorFrame(frame);
            }
        } catch (Throwable e) {
            throw cleanup(e, frame);
        }
    }

    @Override
    public LockResult skip(long amount) throws IOException {
        if (amount == 0) {
            Transaction txn = mTxn;
            if (txn != null && txn != Transaction.BOGUS) {
                byte[] key = mKey;
                if (key != null) {
                    return txn.mManager.check(txn, mTree.mId, key, keyHash());
                }
            }
            return LockResult.UNOWNED;
        }

        try {
            TreeCursorFrame frame = leafExclusiveNotSplit();
            if (amount > 0) {
                if (amount > 1 && (frame = skipNextGap(frame, amount - 1)) == null) {
                    return LockResult.UNOWNED;
                }
                return next(mTxn, frame);
            } else {
                if (amount < -1 && (frame = skipPreviousGap(frame, -1 - amount)) == null) {
                    return LockResult.UNOWNED;
                }
                return previous(mTxn, frame);
            }
        } catch (Throwable e) {
            throw handleException(e);
        }
    }

    @Override
    public LockResult next() throws IOException {
        return next(mTxn, leafExclusiveNotSplit());
    }

    @Override
    public LockResult nextLe(byte[] limitKey) throws IOException {
        return nextCmp(limitKey, LIMIT_LE);
    }

    @Override
    public LockResult nextLt(byte[] limitKey) throws IOException {
        return nextCmp(limitKey, LIMIT_LT);
    }

    private LockResult nextCmp(byte[] limitKey, int limitMode) throws IOException {
        Transaction txn = mTxn;
        TreeCursorFrame frame = leafExclusiveNotSplit();

        while (true) {
            if (!toNext(frame)) {
                return LockResult.UNOWNED;
            }
            LockResult result = tryCopyCurrentCmp(txn, limitKey, limitMode);
            if (result != null) {
                // Extra check for filtering ghosts.
                if (mKey == null || mValue != null) {
                    return result;
                }
            } else if ((result = lockAndCopyIfExists(txn)) != null) {
                return result;
            }
            frame = leafExclusiveNotSplit();
        }
    }

    /**
     * Note: When method returns, frame is unlatched and may no longer be valid.
     *
     * @param frame leaf frame, not split, with exclusive latch
     */
    private LockResult next(Transaction txn, TreeCursorFrame frame) throws IOException {
        while (true) {
            if (!toNext(frame)) {
                return LockResult.UNOWNED;
            }
            LockResult result = tryCopyCurrent(txn);
            if (result != null) {
                // Extra check for filtering ghosts.
                if (mKey == null || mValue != null) {
                    return result;
                }
            } else if ((result = lockAndCopyIfExists(txn)) != null) {
                return result;
            }
            frame = leafExclusiveNotSplit();
        }
    }

    /**
     * Note: When method returns, frame is unlatched and may no longer be
     * valid. Leaf frame remains latched when method returns true.
     *
     * @param frame leaf frame, not split, with exclusive latch
     * @return false if nothing left
     */
    private boolean toNext(TreeCursorFrame frame) throws IOException {
        Node node = frame.mNode;

        quick: {
            int pos = frame.mNodePos;
            if (pos < 0) {
                pos = ~2 - pos; // eq: (~pos) - 2;
                if (pos >= node.highestLeafPos()) {
                    break quick;
                }
                frame.mNotFoundKey = null;
            } else if (pos >= node.highestLeafPos()) {
                break quick;
            }
            frame.mNodePos = pos + 2;
            return true;
        }

        while (true) {
            TreeCursorFrame parentFrame = frame.peek();

            if (parentFrame == null) {
                frame.popv();
                node.releaseExclusive();
                mLeaf = null;
                mKey = null;
                mKeyHash = 0;
                mValue = null;
                return false;
            }

            Node parentNode;
            int parentPos;

            latchParent: {
                splitCheck: {
                    // Latch coupling up the tree usually works, so give it a
                    // try. If it works, then there's no need to worry about a
                    // node merge.
                    parentNode = parentFrame.tryAcquireExclusive();

                    if (parentNode == null) {
                        // Latch coupling failed, and so acquire parent latch
                        // without holding child latch. The child might have
                        // changed, and so it must be checked again.
                        node.releaseExclusive();
                        parentNode = parentFrame.acquireExclusive();
                        if (parentNode.mSplit == null) {
                            break splitCheck;
                        }
                    } else {
                        if (parentNode.mSplit == null) {
                            frame.popv();
                            node.releaseExclusive();
                            parentPos = parentFrame.mNodePos;
                            break latchParent;
                        }
                        node.releaseExclusive();
                    }

                    // When this point is reached, parent node must be split.
                    // Parent latch is held, child latch is not held, but the
                    // frame is still valid.

                    parentNode = finishSplit(parentFrame, parentNode);
                }

                // When this point is reached, child must be relatched. Parent
                // latch is held, and the child frame is still valid.

                parentPos = parentFrame.mNodePos;
                node = latchChild(parentNode, parentPos, false);

                // Quick check again, in case node got bigger due to merging.
                // Unlike the earlier quick check, this one must handle
                // internal nodes too.
                quick: {
                    int pos = frame.mNodePos;

                    if (pos < 0) {
                        pos = ~2 - pos; // eq: (~pos) - 2;
                        if (pos >= node.highestLeafPos()) {
                            break quick;
                        }
                        frame.mNotFoundKey = null;
                    } else if (pos >= node.highestPos()) {
                        break quick;
                    }

                    parentNode.releaseExclusive();
                    frame.mNodePos = (pos += 2);

                    if (frame != mLeaf) {
                        return toFirst(latchChild(node, pos, true), new TreeCursorFrame(frame));
                    }

                    return true;
                }

                frame.popv();
                node.releaseExclusive();
            }

            // When this point is reached, only the parent latch is held. Child
            // frame is no longer valid.

            if (parentPos < parentNode.highestInternalPos()) {
                parentFrame.mNodePos = (parentPos += 2);
                // Recycle old frame.
                frame.mParentFrame = parentFrame;
                return toFirst(latchChild(parentNode, parentPos, true), frame);
            }

            frame = parentFrame;
            node = parentNode;
        }
    }

    /**
     * @param frame leaf frame, not split, with exclusive latch
     * @return latched leaf frame or null if reached end
     */
    private TreeCursorFrame skipNextGap(TreeCursorFrame frame, long amount) throws IOException {
        outer: while (true) {
            Node node = frame.mNode;

            quick: {
                int pos = frame.mNodePos;

                int highest;
                if (pos < 0) {
                    pos = ~2 - pos; // eq: (~pos) - 2;
                    if (pos >= (highest = node.highestLeafPos())) {
                        break quick;
                    }
                    frame.mNotFoundKey = null;
                } else if (pos >= (highest = node.highestLeafPos())) {
                    break quick;
                }

                int avail = (highest - pos) >> 1;
                if (avail >= amount) {
                    frame.mNodePos = pos + (((int) amount) << 1);
                    return frame;
                } else {
                    frame.mNodePos = highest;
                    amount -= avail;
                }
            }

            while (true) {
                TreeCursorFrame parentFrame = frame.peek();

                if (parentFrame == null) {
                    frame.popv();
                    node.releaseExclusive();
                    mLeaf = null;
                    mKey = null;
                    mKeyHash = 0;
                    mValue = null;
                    return null;
                }

                Node parentNode;
                int parentPos;

                latchParent: {
                    splitCheck: {
                        // Latch coupling up the tree usually works, so give it a
                        // try. If it works, then there's no need to worry about a
                        // node merge.
                        parentNode = parentFrame.tryAcquireExclusive();

                        if (parentNode == null) {
                            // Latch coupling failed, and so acquire parent latch
                            // without holding child latch. The child might have
                            // changed, and so it must be checked again.
                            node.releaseExclusive();
                            parentNode = parentFrame.acquireExclusive();
                            if (parentNode.mSplit == null) {
                                break splitCheck;
                            }
                        } else {
                            if (parentNode.mSplit == null) {
                                frame.popv();
                                node.releaseExclusive();
                                parentPos = parentFrame.mNodePos;
                                break latchParent;
                            }
                            node.releaseExclusive();
                        }

                        // When this point is reached, parent node must be split.
                        // Parent latch is held, child latch is not held, but the
                        // frame is still valid.

                        parentNode = finishSplit(parentFrame, parentNode);
                    }

                    // When this point is reached, child must be relatched. Parent
                    // latch is held, and the child frame is still valid.

                    parentPos = parentFrame.mNodePos;
                    node = latchChild(parentNode, parentPos, false);

                    // Quick check again, in case node got bigger due to merging.
                    // Unlike the earlier quick check, this one must handle
                    // internal nodes too.
                    quick: {
                        int pos = frame.mNodePos;

                        int highest;
                        if (pos < 0) {
                            pos = ~2 - pos; // eq: (~pos) - 2;
                            if (pos >= (highest = node.highestLeafPos())) {
                                break quick;
                            }
                            frame.mNotFoundKey = null;
                        } else if (pos >= (highest = node.highestPos())) {
                            break quick;
                        }

                        parentNode.releaseExclusive();

                        if (frame == mLeaf) {
                            int avail = (highest - pos) >> 1;
                            if (avail >= amount) {
                                frame.mNodePos = pos + (((int) amount) << 1);
                                return frame;
                            } else {
                                frame.mNodePos = highest;
                                amount -= avail;
                            }
                        }

                        // Increment position of internal node.
                        frame.mNodePos = (pos += 2);

                        if (!toFirst(latchChild(node, pos, true), new TreeCursorFrame(frame))) {
                            return null;
                        }
                        frame = mLeaf;
                        if (--amount <= 0) {
                            return frame;
                        }
                        continue outer;
                    }

                    frame.popv();
                    node.releaseExclusive();
                }

                // When this point is reached, only the parent latch is held. Child
                // frame is no longer valid.

                if (parentPos < parentNode.highestInternalPos()) {
                    parentFrame.mNodePos = (parentPos += 2);
                    // Recycle old frame.
                    frame.mParentFrame = parentFrame;
                    if (!toFirst(latchChild(parentNode, parentPos, true), frame)) {
                        return null;
                    }
                    frame = mLeaf;
                    if (--amount <= 0) {
                        return frame;
                    }
                    continue outer;
                }

                frame = parentFrame;
                node = parentNode;
            }
        }
    }

    @Override
    public LockResult previous() throws IOException {
        return previous(mTxn, leafExclusiveNotSplit());
    }

    @Override
    public LockResult previousGe(byte[] limitKey) throws IOException {
        return previousCmp(limitKey, LIMIT_GE);
    }

    @Override
    public LockResult previousGt(byte[] limitKey) throws IOException {
        return previousCmp(limitKey, LIMIT_GT);
    }

    private LockResult previousCmp(byte[] limitKey, int limitMode) throws IOException {
        Transaction txn = mTxn;
        TreeCursorFrame frame = leafExclusiveNotSplit();

        while (true) {
            if (!toPrevious(frame)) {
                return LockResult.UNOWNED;
            }
            LockResult result = tryCopyCurrentCmp(txn, limitKey, limitMode);
            if (result != null) {
                // Extra check for filtering ghosts.
                if (mKey == null || mValue != null) {
                    return result;
                }
            } else if ((result = lockAndCopyIfExists(txn)) != null) {
                return result;
            }
            frame = leafExclusiveNotSplit();
        }
    }

    /**
     * Note: When method returns, frame is unlatched and may no longer be valid.
     *
     * @param frame leaf frame, not split, with exclusive latch
     */
    private LockResult previous(Transaction txn, TreeCursorFrame frame) throws IOException {
        while (true) {
            if (!toPrevious(frame)) {
                return LockResult.UNOWNED;
            }
            LockResult result = tryCopyCurrent(txn);
            if (result != null) {
                // Extra check for filtering ghosts.
                if (mKey == null || mValue != null) {
                    return result;
                }
            } else if ((result = lockAndCopyIfExists(txn)) != null) {
                return result;
            }
            frame = leafExclusiveNotSplit();
        }
    }

    /**
     * Note: When method returns, frame is unlatched and may no longer be
     * valid. Leaf frame remains latched when method returns true.
     *
     * @param frame leaf frame, not split, with exclusive latch
     * @return false if nothing left
     */
    private boolean toPrevious(TreeCursorFrame frame) throws IOException {
        Node node = frame.mNode;

        quick: {
            int pos = frame.mNodePos;
            if (pos < 0) {
                pos = ~pos;
                if (pos == 0) {
                    break quick;
                }
                frame.mNotFoundKey = null;
            } else if (pos == 0) {
                break quick;
            }
            frame.mNodePos = pos - 2;
            return true;
        }

        while (true) {
            TreeCursorFrame parentFrame = frame.peek();

            if (parentFrame == null) {
                frame.popv();
                node.releaseExclusive();
                mLeaf = null;
                mKey = null;
                mKeyHash = 0;
                mValue = null;
                return false;
            }

            Node parentNode;
            int parentPos;

            latchParent: {
                splitCheck: {
                    // Latch coupling up the tree usually works, so give it a
                    // try. If it works, then there's no need to worry about a
                    // node merge.
                    parentNode = parentFrame.tryAcquireExclusive();

                    if (parentNode == null) {
                        // Latch coupling failed, and so acquire parent latch
                        // without holding child latch. The child might have
                        // changed, and so it must be checked again.
                        node.releaseExclusive();
                        parentNode = parentFrame.acquireExclusive();
                        if (parentNode.mSplit == null) {
                            break splitCheck;
                        }
                    } else {
                        if (parentNode.mSplit == null) {
                            frame.popv();
                            node.releaseExclusive();
                            parentPos = parentFrame.mNodePos;
                            break latchParent;
                        }
                        node.releaseExclusive();
                    }

                    // When this point is reached, parent node must be split.
                    // Parent latch is held, child latch is not held, but the
                    // frame is still valid.

                    parentNode = finishSplit(parentFrame, parentNode);
                }

                // When this point is reached, child must be relatched. Parent
                // latch is held, and the child frame is still valid.

                parentPos = parentFrame.mNodePos;
                node = latchChild(parentNode, parentPos, false);

                // Quick check again, in case node got bigger due to merging.
                // Unlike the earlier quick check, this one must handle
                // internal nodes too.
                quick: {
                    int pos = frame.mNodePos;

                    if (pos < 0) {
                        pos = ~pos;
                        if (pos == 0) {
                            break quick;
                        }
                        frame.mNotFoundKey = null;
                    } else if (pos == 0) {
                        break quick;
                    }

                    parentNode.releaseExclusive();
                    frame.mNodePos = (pos -= 2);

                    if (frame != mLeaf) {
                        return toLast(latchChild(node, pos, true), new TreeCursorFrame(frame));
                    }

                    return true;
                }

                frame.popv();
                node.releaseExclusive();
            }

            // When this point is reached, only the parent latch is held. Child
            // frame is no longer valid.

            if (parentPos > 0) {
                parentFrame.mNodePos = (parentPos -= 2);
                // Recycle old frame.
                frame.mParentFrame = parentFrame;
                return toLast(latchChild(parentNode, parentPos, true), frame);
            }

            frame = parentFrame;
            node = parentNode;
        }
    }

    /**
     * @param frame leaf frame, not split, with exclusive latch
     * @return latched leaf frame or null if reached end
     */
    private TreeCursorFrame skipPreviousGap(TreeCursorFrame frame, long amount)
        throws IOException
    {
        outer: while (true) {
            Node node = frame.mNode;

            quick: {
                int pos = frame.mNodePos;

                if (pos < 0) {
                    pos = ~pos;
                    if (pos == 0) {
                        break quick;
                    }
                    frame.mNotFoundKey = null;
                } else if (pos == 0) {
                    break quick;
                }

                int avail = pos >> 1;
                if (avail >= amount) {
                    frame.mNodePos = pos - (((int) amount) << 1);
                    return frame;
                } else {
                    frame.mNodePos = 0;
                    amount -= avail;
                }
            }

            while (true) {
                TreeCursorFrame parentFrame = frame.peek();

                if (parentFrame == null) {
                    frame.popv();
                    node.releaseExclusive();
                    mLeaf = null;
                    mKey = null;
                    mKeyHash = 0;
                    mValue = null;
                    return null;
                }

                Node parentNode;
                int parentPos;

                latchParent: {
                    splitCheck: {
                        // Latch coupling up the tree usually works, so give it a
                        // try. If it works, then there's no need to worry about a
                        // node merge.
                        parentNode = parentFrame.tryAcquireExclusive();

                        if (parentNode == null) {
                            // Latch coupling failed, and so acquire parent latch
                            // without holding child latch. The child might have
                            // changed, and so it must be checked again.
                            node.releaseExclusive();
                            parentNode = parentFrame.acquireExclusive();
                            if (parentNode.mSplit == null) {
                                break splitCheck;
                            }
                        } else {
                            if (parentNode.mSplit == null) {
                                frame.popv();
                                node.releaseExclusive();
                                parentPos = parentFrame.mNodePos;
                                break latchParent;
                            }
                            node.releaseExclusive();
                        }

                        // When this point is reached, parent node must be split.
                        // Parent latch is held, child latch is not held, but the
                        // frame is still valid.

                        parentNode = finishSplit(parentFrame, parentNode);
                    }

                    // When this point is reached, child must be relatched. Parent
                    // latch is held, and the child frame is still valid.

                    parentPos = parentFrame.mNodePos;
                    node = latchChild(parentNode, parentPos, false);

                    // Quick check again, in case node got bigger due to merging.
                    // Unlike the earlier quick check, this one must handle
                    // internal nodes too.
                    quick: {
                        int pos = frame.mNodePos;

                        if (pos < 0) {
                            pos = ~pos;
                            if (pos == 0) {
                                break quick;
                            }
                            frame.mNotFoundKey = null;
                        } else if (pos == 0) {
                            break quick;
                        }

                        parentNode.releaseExclusive();

                        if (frame == mLeaf) {
                            int avail = pos >> 1;
                            if (avail >= amount) {
                                frame.mNodePos = pos - (((int) amount) << 1);
                                return frame;
                            } else {
                                frame.mNodePos = 0;
                                amount -= avail;
                            }
                        }

                        // Decrement position of internal node.
                        frame.mNodePos = (pos -= 2);

                        if (!toLast(latchChild(node, pos, true), new TreeCursorFrame(frame))) {
                            return null;
                        }
                        frame = mLeaf;
                        if (--amount <= 0) {
                            return frame;
                        }
                        continue outer;
                    }

                    frame.popv();
                    node.releaseExclusive();
                }

                // When this point is reached, only the parent latch is held. Child
                // frame is no longer valid.

                if (parentPos > 0) {
                    parentFrame.mNodePos = (parentPos -= 2);
                    // Recycle old frame.
                    frame.mParentFrame = parentFrame;
                    if (!toLast(latchChild(parentNode, parentPos, true), frame)) {
                        return null;
                    }
                    frame = mLeaf;
                    if (--amount <= 0) {
                        return frame;
                    }
                    continue outer;
                }

                frame = parentFrame;
                node = parentNode;
            }
        }
    }

    /**
     * Try to copy the current entry, locking it if required. Null is returned
     * if lock is not immediately available and only the key was copied. Node
     * latch is always released by this method, even if an exception is thrown.
     *
     * @return null, UNOWNED, INTERRUPTED, TIMED_OUT_LOCK, ACQUIRED,
     * OWNED_SHARED, OWNED_UPGRADABLE, or OWNED_EXCLUSIVE
     * @param txn optional
     */
    private LockResult tryCopyCurrent(Transaction txn) throws IOException {
        final Node node;
        final int pos;
        {
            TreeCursorFrame leaf = mLeaf;
            node = leaf.mNode;
            pos = leaf.mNodePos;
        }

        try {
            mKeyHash = 0;

            final LockMode mode;
            if (txn == null) {
                mode = LockMode.READ_COMMITTED;
            } else if ((mode = txn.lockMode()).noReadLock) {
                if (mKeyOnly) {
                    mKey = node.retrieveKey(pos);
                    mValue = node.hasLeafValue(pos);
                } else {
                    node.retrieveLeafEntry(pos, this);
                }
                return LockResult.UNOWNED;
            }

            // Copy key for now, because lock might not be available. Value
            // might change after latch is released. Assign NOT_LOADED, in case
            // lock cannot be granted at all. This prevents uncommited value
            // from being exposed.
            mKey = node.retrieveKey(pos);
            mValue = NOT_LOADED;

            try {
                LockResult result;

                switch (mode) {
                default:
                    if (mTree.isLockAvailable(txn, mKey, keyHash())) {
                        // No need to acquire full lock.
                        mValue = mKeyOnly ? node.hasLeafValue(pos)
                            : node.retrieveLeafValue(mTree, pos);
                        return LockResult.UNOWNED;
                    } else {
                        return null;
                    }

                case REPEATABLE_READ:
                    result = txn.tryLockShared(mTree.mId, mKey, keyHash(), 0);
                    break;

                case UPGRADABLE_READ:
                    result = txn.tryLockUpgradable(mTree.mId, mKey, keyHash(), 0);
                    break;
                }

                if (result.isHeld()) {
                    mValue = mKeyOnly ? node.hasLeafValue(pos)
                        : node.retrieveLeafValue(mTree, pos);
                    return result;
                } else {
                    return null;
                }
            } catch (DeadlockException e) {
                // Not expected with timeout of zero anyhow.
                return null;
            }
        } finally {
            node.releaseExclusive();
        }
    }

    /**
     * Variant of tryCopyCurrent used by iteration methods which have a
     * limit. If limit is reached, cursor is reset and UNOWNED is returned.
     */
    private LockResult tryCopyCurrentCmp(Transaction txn, byte[] limitKey, int limitMode)
        throws IOException
    {
        final Node node;
        final int pos;
        {
            TreeCursorFrame leaf = mLeaf;
            node = leaf.mNode;
            pos = leaf.mNodePos;
        }

        byte[] key = node.retrieveKeyCmp(pos, limitKey, limitMode);

        check: {
            if (key != null) {
                if (key != limitKey) {
                    mKey = key;
                    break check;
                } else if ((limitMode & 1) != 0) {
                    // Cursor contract does not claim ownership of limitKey instance.
                    mKey = key.clone();
                    break check;
                }
            }

            // Limit has been reached.
            node.releaseExclusive();
            reset();
            return LockResult.UNOWNED;
        }

        mKeyHash = 0;

        try {
            final LockMode mode;
            if (txn == null) {
                mode = LockMode.READ_COMMITTED;
            } else if ((mode = txn.lockMode()).noReadLock) {
                mValue = mKeyOnly ? node.hasLeafValue(pos) : node.retrieveLeafValue(mTree, pos);
                return LockResult.UNOWNED;
            }

            mValue = NOT_LOADED;

            try {
                LockResult result;

                switch (mode) {
                default:
                    if (mTree.isLockAvailable(txn, mKey, keyHash())) {
                        // No need to acquire full lock.
                        mValue = mKeyOnly ? node.hasLeafValue(pos)
                            : node.retrieveLeafValue(mTree, pos);
                        return LockResult.UNOWNED;
                    } else {
                        return null;
                    }

                case REPEATABLE_READ:
                    result = txn.tryLockShared(mTree.mId, mKey, keyHash(), 0);
                    break;

                case UPGRADABLE_READ:
                    result = txn.tryLockUpgradable(mTree.mId, mKey, keyHash(), 0);
                    break;
                }

                if (result.isHeld()) {
                    mValue = mKeyOnly ? node.hasLeafValue(pos)
                        : node.retrieveLeafValue(mTree, pos);
                    return result;
                } else {
                    return null;
                }
            } catch (DeadlockException e) {
                // Not expected with timeout of zero anyhow.
                return null;
            }
        } finally {
            node.releaseExclusive();
        }
    }

    /**
     * With node latch not held, lock the current key. Returns the lock result
     * if entry exists, null otherwise. Method is intended to be called for
     * operations which move the position, and so it should not retain locks
     * for entries which were concurrently deleted. The find operation is
     * required to lock entries which don't exist.
     *
     * @param txn optional
     * @return null if current entry has been deleted
     */
    private LockResult lockAndCopyIfExists(Transaction txn) throws IOException {
        if (txn == null) {
            Locker locker = mTree.lockSharedLocal(mKey, keyHash());
            try {
                if (copyIfExists()) {
                    return LockResult.UNOWNED;
                }
            } finally {
                locker.unlock();
            }
        } else {
            LockResult result;

            switch (txn.lockMode()) {
                // Default case should only capture READ_COMMITTED, since the
                // no-lock modes were already handled.
            default:
                if ((result = txn.lockShared(mTree.mId, mKey, keyHash())) == LockResult.ACQUIRED) {
                    result = LockResult.UNOWNED;
                }
                break;

            case REPEATABLE_READ:
                result = txn.lockShared(mTree.mId, mKey, keyHash());
                break;

            case UPGRADABLE_READ:
                result = txn.lockUpgradable(mTree.mId, mKey, keyHash());
                break;
            }

            if (copyIfExists()) {
                if (result == LockResult.UNOWNED) {
                    txn.unlock();
                }
                return result;
            }

            if (result == LockResult.UNOWNED || result == LockResult.ACQUIRED) {
                txn.unlock();
            }
        }

        // Entry does not exist, and lock has been released if was just acquired.
        return null;
    }

    private boolean copyIfExists() throws IOException {
        TreeCursorFrame frame = leafSharedNotSplit();
        Node node = frame.mNode;
        try {
            int pos = frame.mNodePos;
            if (pos < 0) {
                return false;
            } else if (mKeyOnly) {
                return (mValue = node.hasLeafValue(pos)) != null;
            } else {
                return (mValue = node.retrieveLeafValue(mTree, pos)) != null;
            }
        } finally {
            node.releaseShared();
        }
    }

    /**
     * @return 0 if load operation does not acquire a lock
     */
    private int keyHashForLoad(Transaction txn, byte[] key) {
        if (txn != null) {
            LockMode mode = txn.lockMode();
            if (mode == LockMode.READ_UNCOMMITTED || mode == LockMode.UNSAFE) {
                return 0;
            }
        }
        return LockManager.hash(mTree.mId, key);
    }

    /**
     * @return 0 if load operation does not acquire a lock
     */
    private int keyHashForStore(Transaction txn, byte[] key) {
        return (txn != null && txn.lockMode() == LockMode.UNSAFE) ? 0
            : LockManager.hash(mTree.mId, key);
    }

    private static final int
        VARIANT_REGULAR = 0,
        VARIANT_NEARBY  = 1,
        VARIANT_RETAIN  = 2, // retain node latch only if value is null
        VARIANT_NO_LOCK = 3, // retain node latch always, don't lock entry
        VARIANT_CHECK   = 4; // retain node latch always, don't lock entry, don't load entry

    @Override
    public LockResult find(byte[] key) throws IOException {
        Transaction txn = mTxn;
        return find(txn, key, keyHashForLoad(txn, key), VARIANT_REGULAR);
    }

    @Override
    public LockResult findGe(byte[] key) throws IOException {
        // If isolation level is read committed, then key must be
        // locked. Otherwise, an uncommitted delete could be observed.
        Transaction txn = mTxn;
        LockResult result = find(txn, key, keyHashForLoad(txn, key), VARIANT_RETAIN);
        if (mValue != null) {
            return result;
        } else {
            if (result == LockResult.ACQUIRED) {
                txn.unlock();
            }
            return next(txn, mLeaf);
        }
    }

    @Override
    public LockResult findGt(byte[] key) throws IOException {
        // Never lock the requested key.
        Transaction txn = mTxn;
        find(txn, key, 0, VARIANT_CHECK);
        return next(txn, mLeaf);
    }

    @Override
    public LockResult findLe(byte[] key) throws IOException {
        // If isolation level is read committed, then key must be
        // locked. Otherwise, an uncommitted delete could be observed.
        Transaction txn = mTxn;
        LockResult result = find(txn, key, keyHashForLoad(txn, key), VARIANT_RETAIN);
        if (mValue != null) {
            return result;
        } else {
            if (result == LockResult.ACQUIRED) {
                txn.unlock();
            }
            return previous(txn, mLeaf);
        }
    }

    @Override
    public LockResult findLt(byte[] key) throws IOException {
        // Never lock the requested key.
        Transaction txn = mTxn;
        find(txn, key, 0, VARIANT_CHECK);
        return previous(txn, mLeaf);
    }

    @Override
    public LockResult findNearby(byte[] key) throws IOException {
        Transaction txn = mTxn;
        return find(txn, key, keyHashForLoad(txn, key), VARIANT_NEARBY);
    }

    /**
     * @param hash can pass 0 if no lock is required
     */
    private LockResult find(Transaction txn, byte[] key, int hash, int variant)
        throws IOException
    {
        if (key == null) {
            throw new NullPointerException("Key is null");
        }

        mKey = key;
        mKeyHash = hash;

        Node node;
        TreeCursorFrame frame;

        nearby: if (variant == VARIANT_NEARBY) {
            frame = mLeaf;
            if (frame == null) {
                // Allocate new frame before latching root -- allocation can block.
                frame = new TreeCursorFrame();
                node = mTree.mRoot;
                node.acquireExclusive();
                break nearby;
            }

            node = frame.acquireExclusive();
            if (node.mSplit != null) {
                node = finishSplit(frame, node);
            }

            int startPos = frame.mNodePos;
            if (startPos < 0) {
                startPos = ~startPos;
            }

            int pos = node.binarySearch(key, startPos);

            if (pos >= 0) {
                frame.mNotFoundKey = null;
                frame.mNodePos = pos;
                try {
                    LockResult result = tryLockKey(txn);
                    if (result == null) {
                        mValue = NOT_LOADED;
                    } else {
                        try {
                            mValue = mKeyOnly ? node.hasLeafValue(pos)
                                : node.retrieveLeafValue(mTree, pos);
                            return result;
                        } catch (Throwable e) {
                            mValue = NOT_LOADED;
                            throw rethrow(e);
                        }
                    }
                } finally {
                    node.releaseExclusive();
                }
                return doLoad(txn);
            } else if (pos != ~0 && ~pos <= node.highestLeafPos()) {
                // Not found, but insertion pos is in bounds.
                frame.mNotFoundKey = key;
                frame.mNodePos = pos;
                LockResult result = tryLockKey(txn);
                if (result == null) {
                    mValue = NOT_LOADED;
                    node.releaseExclusive();
                } else {
                    mValue = null;
                    node.releaseExclusive();
                    return result;
                }
                return doLoad(txn);
            }

            // Cannot be certain if position is in leaf node, so pop up.

            mLeaf = null;

            while (true) {
                TreeCursorFrame parent = frame.pop();

                if (parent == null) {
                    // Usually the root frame refers to the root node, but it
                    // can be wrong if the tree height is changing.
                    Node root = mTree.mRoot;
                    if (node != root) {
                        node.releaseExclusive();
                        root.acquireExclusive();
                        node = root;
                    }
                    break;
                }

                node.releaseExclusive();
                frame = parent;
                node = frame.acquireExclusive();

                // Only search inside non-split nodes. It's easier to just pop
                // up rather than finish or search the split.
                // TODO: Search will immediately come back to split node,
                // spinning for a bit. Consider finishing the split.
                if (node.mSplit != null) {
                    continue;
                }

                pos = Node.internalPos(node.binarySearch(key, frame.mNodePos));

                if (pos == 0 || pos >= node.highestInternalPos()) {
                    // Cannot be certain if position is in this node, so pop up.
                    continue;
                }

                frame.mNodePos = pos;
                try {
                    node = latchChild(node, pos, true);
                } catch (Throwable e) {
                    throw cleanup(e, frame);
                }
                frame = new TreeCursorFrame(frame);
                break;
            }
        } else {
            // Other variants always discard existing frames.
            node = mTree.mRoot;
            frame = reset(node);
        }

        while (true) {
            if (node.isLeaf()) {
                int pos;
                if (node.mSplit == null) {
                    pos = node.binarySearch(key);
                    frame.bind(node, pos);
                } else {
                    pos = node.mSplit.binarySearch(node, key);
                    frame.bind(node, pos);
                    if (pos < 0) {
                        // The finishSplit method will release the latch, and
                        // so the frame must be completely defined first.
                        frame.mNotFoundKey = key;
                    }
                    node = finishSplit(frame, node);
                    pos = frame.mNodePos;
                }

                mLeaf = frame;

                LockResult result;
                if (variant >= VARIANT_NO_LOCK) {
                    result = LockResult.UNOWNED;
                } else if ((result = tryLockKey(txn)) == null) {
                    // Unable to immediately acquire the lock.
                    if (pos < 0) {
                        frame.mNotFoundKey = key;
                    }
                    mValue = NOT_LOADED;
                    node.releaseExclusive();
                    // This might fail to acquire the lock too, but the cursor
                    // is at the proper position, and with the proper state.
                    return doLoad(txn);
                }

                if (pos < 0) {
                    frame.mNotFoundKey = key;
                    mValue = null;
                    if (variant < VARIANT_RETAIN) {
                        node.releaseExclusive();
                    }
                } else {
                    if (variant == VARIANT_CHECK) {
                        mValue = NOT_LOADED;
                    } else {
                        try {
                            mValue = mKeyOnly ? node.hasLeafValue(pos)
                                : node.retrieveLeafValue(mTree, pos);
                        } catch (Throwable e) {
                            mValue = NOT_LOADED;
                            node.releaseExclusive();
                            throw rethrow(e);
                        }
                        if (variant < VARIANT_NO_LOCK) {
                            node.releaseExclusive();
                        }
                    }
                }
                return result;
            }

            Split split = node.mSplit;
            if (split == null) {
                int childPos = Node.internalPos(node.binarySearch(key));
                frame.bind(node, childPos);
                try {
                    node = latchChild(node, childPos, true);
                } catch (Throwable e) {
                    throw cleanup(e, frame);
                }
            } else {
                // Follow search into split, binding this frame to the unsplit
                // node as if it had not split. The binding will be corrected
                // when split is finished.

                final Node sibling = split.latchSibling();

                final Node left, right;
                if (split.mSplitRight) {
                    left = node;
                    right = sibling;
                } else {
                    left = sibling;
                    right = node;
                }

                final Node selected;
                final int selectedPos;

                if (split.compare(key) < 0) {
                    selected = left;
                    selectedPos = Node.internalPos(left.binarySearch(key));
                    frame.bind(node, selectedPos);
                    right.releaseExclusive();
                } else {
                    selected = right;
                    selectedPos = Node.internalPos(right.binarySearch(key));
                    frame.bind(node, left.highestInternalPos() + 2 + selectedPos);
                    left.releaseExclusive();
                }

                try {
                    node = latchChild(selected, selectedPos, true);
                } catch (Throwable e) {
                    throw cleanup(e, frame);
                }
            }

            frame = new TreeCursorFrame(frame);
        }
    }

    /**
     * With node latched, try to lock the current key. Method expects mKeyHash
     * to be valid. Returns null if lock is required but not immediately available.
     *
     * @param txn can be null
     */
    private LockResult tryLockKey(Transaction txn) {
        LockMode mode;

        if (txn == null || (mode = txn.lockMode()) == LockMode.READ_COMMITTED) {
            // If lock is available, no need to acquire full lock and
            // immediately release it because node is latched.
            return mTree.isLockAvailable(txn, mKey, mKeyHash) ? LockResult.UNOWNED : null;
        }

        try {
            LockResult result;

            switch (mode) {
            default: // no read lock requested by READ_UNCOMMITTED or UNSAFE
                return LockResult.UNOWNED;

            case REPEATABLE_READ:
                result = txn.tryLockShared(mTree.mId, mKey, mKeyHash, 0);
                break;

            case UPGRADABLE_READ:
                result = txn.tryLockUpgradable(mTree.mId, mKey, mKeyHash, 0);
                break;
            }

            return result.isHeld() ? result : null;
        } catch (DeadlockException e) {
            // Not expected with timeout of zero anyhow.
            return null;
        }
    }

    @Override
    public LockResult random(byte[] lowKey, byte[] highKey) throws IOException {
        Random rnd = Utils.random();

        start: while (true) {
            mKey = null;
            mKeyHash = 0;
            mValue = null;

            Node node = mTree.mRoot;
            TreeCursorFrame frame = reset(node);

            search: while (true) {
                if (node.mSplit != null) {
                    // Bind to anything to finish the split.
                    frame.bind(node, 0);
                    node = finishSplit(frame, node);
                }

                int pos;
                select: {
                    if (highKey == null) {
                        pos = node.highestPos() + 2;
                    } else {
                        pos = node.binarySearch(highKey);
                        if (!node.isLeaf()) {
                            pos = Node.internalPos(pos);
                        } else if (pos < 0) {
                            pos = ~pos;
                        }
                    }

                    if (lowKey == null) {
                        if (pos > 0) {
                            pos = (pos == 2) ? 0 : (rnd.nextInt(pos >> 1) << 1);
                            break select;
                        }
                    } else {
                        int lowPos = node.binarySearch(lowKey);
                        if (!node.isLeaf()) {
                            lowPos = Node.internalPos(lowPos);
                        } else if (lowPos < 0) {
                            lowPos = ~lowPos;
                        }
                        int range = pos - lowPos;
                        if (range > 0) {
                            pos = (range == 2) ? lowPos : lowPos + (rnd.nextInt(range >> 1) << 1);
                            break select;
                        }
                    }

                    // Node is empty or out of bounds, so pop up the tree.
                    TreeCursorFrame parent = frame.mParentFrame;
                    node.releaseExclusive();

                    if (parent == null) {
                        // Usually the root frame refers to the root node, but
                        // it can be wrong if the tree height is changing.
                        Node root = mTree.mRoot;
                        if (node == root) {
                            return LockResult.UNOWNED;
                        }
                        root.acquireExclusive();
                        node = root;
                    } else {
                        frame = parent;
                        node = frame.acquireExclusive();
                    }

                    continue search;
                }

                frame.bind(node, pos);

                if (node.isLeaf()) {
                    mLeaf = frame;
                    Transaction txn = mTxn;
                    mKeyHash = keyHashForLoad(txn, mKey = node.retrieveKey(pos));

                    LockResult result;
                    if ((result = tryLockKey(txn)) == null) {
                        // Unable to immediately acquire the lock.
                        mValue = NOT_LOADED;
                        node.releaseExclusive();
                        // This might fail to acquire the lock too, but the cursor
                        // is at the proper position, and with the proper state.
                        result = doLoad(txn);
                    } else {
                        try {
                            mValue = mKeyOnly ? node.hasLeafValue(pos)
                                : node.retrieveLeafValue(mTree, pos);
                        } catch (Throwable e) {
                            mValue = NOT_LOADED;
                            node.releaseExclusive();
                            throw rethrow(e);
                        }
                        node.releaseExclusive();
                    }

                    if (mValue == null) {
                        // Skip over ghosts. Attempting to lock ghosts in the
                        // first place is correct behavior, avoiding bias.
                        if (result == LockResult.ACQUIRED) {
                            txn.unlock();
                        }
                        frame = leafExclusiveNotSplit();
                        result = rnd.nextBoolean() ? next(txn, frame) : previous(txn, frame);
                        if (mValue == null) {
                            // Nothing but ghosts in selected direction, so start over.
                            continue start;
                        }
                    }

                    return result;
                } else {
                    try {
                        node = latchChild(node, pos, true);
                    } catch (Throwable e) {
                        throw cleanup(e, frame);
                    }
                }

                frame = new TreeCursorFrame(frame);
            }
        }
    }

    @Override
    public LockResult load() throws IOException {
        // This will always acquire a lock if required to. A try-lock pattern
        // can skip the lock acquisition in certain cases, but the optimization
        // doesn't seem worth the trouble.
        return doLoad(mTxn);
    }

    /**
     * Must be called with node latch not held.
     */
    private LockResult doLoad(Transaction txn) throws IOException {
        byte[] key = mKey;
        if (key == null) {
            throw new IllegalStateException("Cursor position is undefined");
        }

        LockResult result;
        Locker locker;

        if (txn == null) {
            result = LockResult.UNOWNED;
            locker = mTree.lockSharedLocal(key, keyHash());
        } else {
            switch (txn.lockMode()) {
            default: // no read lock requested by READ_UNCOMMITTED or UNSAFE
                result = LockResult.UNOWNED;
                locker = null;
                break;

            case READ_COMMITTED:
                if ((result = txn.lockShared(mTree.mId, key, keyHash())) == LockResult.ACQUIRED) {
                    result = LockResult.UNOWNED;
                    locker = txn;
                } else {
                    locker = null;
                }
                break;

            case REPEATABLE_READ:
                result = txn.lockShared(mTree.mId, key, keyHash());
                locker = null;
                break;

            case UPGRADABLE_READ:
                result = txn.lockUpgradable(mTree.mId, key, keyHash());
                locker = null;
                break;
            }
        }

        try {
            TreeCursorFrame frame = leafSharedNotSplit();
            Node node = frame.mNode;
            try {
                int pos = frame.mNodePos;
                mValue = pos >= 0 ? node.retrieveLeafValue(mTree, pos) : null;
            } finally {
                node.releaseShared();
            }
            return result;
        } finally {
            if (locker != null) {
                locker.unlock();
            }
        }
    }

    @Override
    public void store(byte[] value) throws IOException {
        byte[] key = mKey;
        if (key == null) {
            throw new IllegalStateException("Cursor position is undefined");
        }

        try {
            final Transaction txn = mTxn;
            final Locker locker = mTree.lockExclusive(txn, key, keyHash());
            try {
                TreeCursorFrame leaf = leafExclusive(); 
                final Lock sharedCommitLock = mTree.mDatabase.sharedCommitLock();
                sharedCommitLock.lock();
                try {
                    Node node = store(txn, leaf, value);
                    if (node != null) {
                        node.releaseExclusive();
                    }
                } finally {
                    sharedCommitLock.unlock();
                }
            } finally {
                if (locker != null) {
                    locker.unlock();
                }
            }
        } catch (Throwable e) {
            throw handleException(e);
        }
    }

    /**
     * Called by Tree.clear method when using auto-commit transaction. Lock
     * acquisition is lenient. If record cannot be locked, it is skipped.
     */
    /*
    long clearTo(byte[] end, boolean inclusive) throws IOException {
        byte[] key = mKey;
        if (key == null) {
            return 0;
        }

        final Lock sharedCommitLock = mTree.mDatabase.sharedCommitLock();
        final long indexId = mTree.mId;
        final Locker locker = mTree.mLockManager.localLocker();

        long count = 0;

        do {
            int compare;
            if (end == null) {
                compare = -1;
            } else {
                compare = compareKeys(key, 0, key.length, end, 0, end.length);
                if (compare > 0 || (compare == 0 && !inclusive)) {
                    break;
                }
            }

            sharedCommitLock.lock();
            try {
                if (locker.tryLockExclusive(indexId, key, keyHash(), 0).isHeld()) {
                    try {
                        store(null, leafExclusive(), null);
                        count++;
                    } finally {
                        locker.unlock();
                    }
                }
            } catch (Throwable e) {
                throw handleException(e);
            } finally {
                sharedCommitLock.unlock();
            }

            if (compare >= 0) {
                break;
            }

            next();
        } while ((key = mKey) != null);

        return count;
    }
    */

    /**
     * Atomic find and store operation. Cursor is reset as a side-effect.
     */
    byte[] findAndStore(byte[] key, byte[] value) throws IOException {
        try {
            final Transaction txn = mTxn;
            final int hash = keyHashForStore(txn, key);
            final Locker locker = mTree.lockExclusive(txn, key, hash);
            try {
                // Find with no lock because it has already been acquired.
                find(null, key, hash, VARIANT_NO_LOCK);
                byte[] oldValue = mValue;

                final Lock sharedCommitLock = mTree.mDatabase.sharedCommitLock();
                sharedCommitLock.lock();
                try {
                    Node node = store(txn, mLeaf, value);
                    sharedCommitLock.unlock();
                    if (node == null) {
                        reset();
                    } else {
                        resetLatched(node);
                    }
                    return oldValue;
                } catch (IOException e) {
                    sharedCommitLock.unlock();
                    throw e;
                }
            } finally {
                if (locker != null) {
                    locker.unlock();
                }
            }
        } catch (Throwable e) {
            throw handleException(e);
        }
    }

    static final byte[] MODIFY_INSERT = new byte[0], MODIFY_REPLACE = new byte[0];

    /**
     * Atomic find and modify operation. Cursor is reset as a side-effect.
     *
     * @param oldValue MODIFY_INSERT, MODIFY_REPLACE, else update mode
     */
    boolean findAndModify(byte[] key, byte[] oldValue, byte[] newValue) throws IOException {
        final Transaction txn = mTxn;
        final int hash = keyHashForStore(txn, key);

        try {
            // Note: Acquire exclusive lock instead of performing upgrade
            // sequence. The upgrade would need to be performed with the node
            // latch held, which is deadlock prone.

            if (txn == null) {
                Locker locker = mTree.lockExclusiveLocal(key, hash);
                try {
                    return doFindAndModify(null, key, hash, oldValue, newValue);
                } finally {
                    locker.unlock();
                }
            }

            LockResult result;

            LockMode mode = txn.lockMode();
            if (mode == LockMode.UNSAFE) {
                // Indicate that no unlock should be performed.
                result = LockResult.OWNED_EXCLUSIVE;
            } else {
                result = txn.lockExclusive(mTree.mId, key, hash);
                if (result == LockResult.ACQUIRED &&
                    (mode == LockMode.REPEATABLE_READ || mode == LockMode.UPGRADABLE_READ))
                {
                    // Downgrade to upgradable when no modification is made, to
                    // preserve repeatable semantics and allow upgrade later.
                    result = LockResult.UPGRADED;
                }
            }

            try {
                if (doFindAndModify(txn, key, hash, oldValue, newValue)) {
                    // Indicate that no unlock should be performed.
                    result = LockResult.OWNED_EXCLUSIVE;
                    return true;
                }
                return false;
            } finally {
                if (result == LockResult.ACQUIRED) {
                    txn.unlock();
                } else if (result == LockResult.UPGRADED) {
                    txn.unlockToUpgradable();
                }
            }
        } catch (Throwable e) {
            throw handleException(e);
        }
    }

    private boolean doFindAndModify(Transaction txn, byte[] key, int hash,
                                    byte[] oldValue, byte[] newValue)
        throws IOException
    {
        // Find with no lock because caller must already acquire exclusive lock.
        find(null, key, hash, VARIANT_NO_LOCK);

        check: {
            if (oldValue == MODIFY_INSERT) {
                if (mValue == null) {
                    // Insert allowed.
                    break check;
                }
            } else if (oldValue == MODIFY_REPLACE) {
                if (mValue != null) {
                    // Replace allowed.
                    break check;
                }
            } else {
                if (mValue != null) {
                    if (Arrays.equals(oldValue, mValue)) {
                        // Update allowed.
                        break check;
                    }
                } else if (oldValue == null) {
                    if (newValue == null) {
                        // Update allowed, but nothing changed.
                        resetLatched(mLeaf.mNode);
                        return true;
                    } else {
                        // Update allowed.
                        break check;
                    }
                }
            }

            resetLatched(mLeaf.mNode);
            return false;
        }

        final Lock sharedCommitLock = mTree.mDatabase.sharedCommitLock();
        sharedCommitLock.lock();
        try {
            Node node = store(txn, mLeaf, newValue);
            sharedCommitLock.unlock();
            if (node == null) {
                reset();
            } else {
                resetLatched(node);
            }
            return true;
        } catch (IOException e) {
            sharedCommitLock.unlock();
            throw e;
        }
    }

    /**
     * Non-transactional ghost delete. Caller is expected to hold exclusive key lock. Method
     * does nothing if a value exists. Cursor is always reset as a side-effect.
     *
     * @return false if Tree is closed
     */
    boolean deleteGhost(byte[] key) throws IOException {
        try {
            // Find with no lock because it has already been acquired.
            // TODO: Use nearby optimization when used with transactional Index.clear.
            find(null, key, 0, VARIANT_NO_LOCK);

            TreeCursorFrame leaf = mLeaf;
            if (leaf.mNode.mPage == EMPTY_BYTES) {
                resetLatched(leaf.mNode);
                return false;
            }

            if (mValue == null) {
                final Lock sharedCommitLock = mTree.mDatabase.sharedCommitLock();
                sharedCommitLock.lock();
                try {
                    Node node = store(Transaction.BOGUS, leaf, null);
                    sharedCommitLock.unlock();
                    if (node == null) {
                        reset();
                    } else {
                        resetLatched(node);
                    }
                } catch (IOException e) {
                    sharedCommitLock.unlock();
                    throw e;
                }
            } else {
                resetLatched(leaf.mNode);
            }

            return true;
        } catch (Throwable e) {
            throw handleException(e);
        }
    }

    /**
     * Caller must hold shared commit lock, to prevent checkpoints from
     * observing in-progress splits.
     *
     * @param leaf leaf frame, latched exclusively, which is released by this
     * method if an exception is thrown
     * @return latch to release, or null if already released
     */
    Node store(Transaction txn, final TreeCursorFrame leaf, byte[] value) throws IOException {
        byte[] key = mKey;
        Node node = leaf.mNode;

        if (value == null) {
            // Delete entry...

            if (leaf.mNodePos < 0) {
                // Entry doesn't exist, so nothing to do.
                mValue = null;
                return node;
            }

            // Releases latch if an exception is thrown.
            node = notSplitDirty(leaf);
            final int pos = leaf.mNodePos;

            try {
                if (txn == null) {
                    mTree.redoStore(key, null);
                    node.deleteLeafEntry(mTree, pos);
                } else if (txn.lockMode() != LockMode.UNSAFE) {
                    node.txnDeleteLeafEntry(txn, mTree, key, keyHash(), pos);
                    // Above operation leaves a ghost, so no cursors to fix.
                    mValue = null;
                    return node;
                } else {
                    if (txn.mDurabilityMode != DurabilityMode.NO_REDO) {
                        mTree.redoStoreNoLock(key, null);
                    }
                    node.deleteLeafEntry(mTree, pos);
                }
            } catch (Throwable e) {
                node.releaseExclusive();
                throw rethrow(e);
            }

            int newPos = ~pos;
            leaf.mNodePos = newPos;
            leaf.mNotFoundKey = key;

            // Fix all cursors bound to the node.
            TreeCursorFrame frame = node.mLastCursorFrame;
            do {
                if (frame == leaf) {
                    // Don't need to fix self.
                    continue;
                }

                int framePos = frame.mNodePos;

                if (framePos == pos) {
                    frame.mNodePos = newPos;
                    frame.mNotFoundKey = key;
                } else if (framePos > pos) {
                    frame.mNodePos = framePos - 2;
                } else if (framePos < newPos) {
                    // Position is a complement, so add instead of subtract.
                    frame.mNodePos = framePos + 2;
                }
            } while ((frame = frame.mPrevCousin) != null);

            if (node.shouldLeafMerge()) {
                try {
                    mergeLeaf(leaf, node);
                } finally {
                    // Always released by mergeLeaf.
                    node = null;
                }
            }

            mValue = null;
            return node;
        }

        // Update and insert always dirty the node. Releases latch if an exception is thrown.
        node = notSplitDirty(leaf);
        final int pos = leaf.mNodePos;

        if (pos >= 0) {
            // Update entry...

            try {
                if (txn == null) {
                    mTree.redoStore(key, value);
                } else if (txn.lockMode() != LockMode.UNSAFE) {
                    node.txnPreUpdateLeafEntry(txn, mTree, key, pos);
                    if (txn.mDurabilityMode != DurabilityMode.NO_REDO) {
                        txn.redoStore(mTree.mId, key, value);
                    }
                } else if (txn.mDurabilityMode != DurabilityMode.NO_REDO) {
                    mTree.redoStoreNoLock(key, value);
                }

                node.updateLeafValue(mTree, pos, 0, value);
            } catch (Throwable e) {
                node.releaseExclusive();
                throw rethrow(e);
            }

            if (node.shouldLeafMerge()) {
                try {
                    mergeLeaf(leaf, node);
                } finally {
                    // Always released by mergeLeaf.
                    node = null;
                }
            } else {
                if (node.mSplit != null) {
                    // Releases latch if an exception is thrown.
                    node = finishSplit(leaf, node);
                }
            }

            mValue = value;
            return node;
        }

        // Insert entry...

        try {
            if (txn == null) {
                mTree.redoStore(key, value);
            } else if (txn.lockMode() != LockMode.UNSAFE) {
                txn.undoDelete(mTree.mId, key);
                if (txn.mDurabilityMode != DurabilityMode.NO_REDO) {
                    txn.redoStore(mTree.mId, key, value);
                }
            } else if (txn.mDurabilityMode != DurabilityMode.NO_REDO) {
                mTree.redoStoreNoLock(key, value);
            }

            node.insertLeafEntry(mTree, ~pos, key, value);
        } catch (Throwable e) {
            node.releaseExclusive();
            throw rethrow(e);
        }

        // Releases latch if an exception is thrown.
        node = postInsert(leaf, node, key);

        mValue = value;

        return node;
    }

    /**
     * Fixes this and all bound cursors after an insert.
     *
     * @param leaf latched leaf frame; released if an exception is thrown
     * @return replacement node
     */
    private Node postInsert(TreeCursorFrame leaf, Node node, byte[] key) throws IOException {
        int pos = leaf.mNodePos;
        int newPos = ~pos;

        leaf.mNodePos = newPos;
        leaf.mNotFoundKey = null;

        // Fix all cursors bound to the node.
        TreeCursorFrame frame = node.mLastCursorFrame;
        do {
            if (frame == leaf) {
                // Don't need to fix self.
                continue;
            }

            int framePos = frame.mNodePos;

            if (framePos == pos) {
                // Other cursor is at same not-found position as this one was. If keys are the
                // same, then other cursor switches to a found state as well. If key is
                // greater, then position needs to be updated.

                byte[] frameKey = frame.mNotFoundKey;
                int compare = compareKeys(frameKey, 0, frameKey.length, key, 0, key.length);
                if (compare > 0) {
                    // Position is a complement, so subtract instead of add.
                    frame.mNodePos = framePos - 2;
                } else if (compare == 0) {
                    frame.mNodePos = newPos;
                    frame.mNotFoundKey = null;
                }
            } else if (framePos >= newPos) {
                frame.mNodePos = framePos + 2;
            } else if (framePos < pos) {
                // Position is a complement, so subtract instead of add.
                frame.mNodePos = framePos - 2;
            }
        } while ((frame = frame.mPrevCousin) != null);

        if (node.mSplit != null) {
            node = finishSplit(leaf, node);
        }

        return node;
    }

    /**
     * Non-transactional insert of a fragmented value as an undo action. Cursor value is
     * NOT_LOADED as a side-effect.
     *
     * @return false if already exists
     */
<<<<<<< HEAD
    boolean replaceFragmented(byte[] value) throws IOException {
=======
    boolean insertFragmented(byte[] value) throws IOException {
>>>>>>> dc641a46
        if (mKey == null) {
            throw new IllegalStateException("Cursor position is undefined");
        }
        if (value == null) {
            throw new IllegalArgumentException("Value is null");
        }

        Lock sharedCommitLock = mTree.mDatabase.sharedCommitLock();
        sharedCommitLock.lock();
        try {
            final TreeCursorFrame leaf = leafExclusive();
            Node node = notSplitDirty(leaf);
<<<<<<< HEAD
            try {
                final int pos = leaf.mNodePos;
                if (pos >= 0) {
                    // Entry already exists.
                    if (mValue != null) {
                        return false;
                    }
                    // Replace ghost.
                    node.updateLeafValue(mTree, pos, Node.VALUE_FRAGMENTED, value);
                    if (node.mSplit != null) {
                        node = finishSplit(leaf, node);
                    }
                } else {
                    node = insertFragmented(leaf, node, value, value.length);
=======

            final int pos = leaf.mNodePos;
            if (pos >= 0) {
                // Entry already exists.
                if (mValue != null) {
                    node.releaseExclusive();
                    return false;
                }

                try {
                    // Replace ghost.
                    node.updateLeafValue(mTree, pos, Node.VALUE_FRAGMENTED, value);
                } catch (Throwable e) {
                    node.releaseExclusive();
                    rethrow(e);
                }

                if (node.mSplit != null) {
                    // Releases latch if an exception is thrown.
                    node = finishSplit(leaf, node);
>>>>>>> dc641a46
                }
            } else {
                byte[] key = mKey;
                try {
                    node.insertFragmentedLeafEntry(mTree, ~pos, key, value);
                } catch (Throwable e) {
                    node.releaseExclusive();
                    rethrow(e);
                }
                    
                // Releases latch if an exception is thrown.
                node = postInsert(leaf, node, key);
            }

<<<<<<< HEAD
=======
            mValue = NOT_LOADED;

            node.releaseExclusive();

>>>>>>> dc641a46
            return true;
        } catch (Throwable e) {
            throw handleException(e);
        } finally {
            sharedCommitLock.unlock();
        }
<<<<<<< HEAD
    }

    /**
     * Non-transactional insert of a fragmented value. Caller must hold shared commmit lock and
     * have verified that insert is a valid operation.
     *
     * @param leaf leaf frame, latched exclusively, which is released by this
     * method if an exception is thrown
     * @param node frame node, not split, dirtied
     * @param value can be null to insert a blank value; might not be fragmented
     * @return replacement node, latched
     */
    Node insertFragmented(TreeCursorFrame leaf, Node node, byte[] value, long vlength)
        throws IOException
    {
        byte[] key = mKey;

        try {
            final int pos = leaf.mNodePos;
            final int newPos = ~pos;
            if (value == null) {
                node.insertBlankLeafEntry(mTree, newPos, key, vlength);
            } else {
                node.insertFragmentedLeafEntry(mTree, newPos, key, value);
            }

            leaf.mNodePos = newPos;
            leaf.mNotFoundKey = null;

            // Fix all cursors bound to the node.
            // Note: Same code as in store method.
            TreeCursorFrame frame = node.mLastCursorFrame;
            do {
                if (frame == leaf) {
                    // Don't need to fix self.
                    continue;
                }

                int framePos = frame.mNodePos;

                if (framePos == pos) {
                    // Other cursor is at same not-found position as this one
                    // was. If keys are the same, then other cursor switches
                    // to a found state as well. If key is greater, then
                    // position needs to be updated.

                    byte[] frameKey = frame.mNotFoundKey;
                    int compare = compareKeys(frameKey, 0, frameKey.length, key, 0, key.length);
                    if (compare > 0) {
                        // Position is a complement, so subtract instead of add.
                        frame.mNodePos = framePos - 2;
                    } else if (compare == 0) {
                        frame.mNodePos = newPos;
                        frame.mNotFoundKey = null;
                    }
                } else if (framePos >= newPos) {
                    frame.mNodePos = framePos + 2;
                } else if (framePos < pos) {
                    // Position is a complement, so subtract instead of add.
                    frame.mNodePos = framePos - 2;
                }
            } while ((frame = frame.mPrevCousin) != null);

            if (node.mSplit != null) {
                node = finishSplit(leaf, node);
            }
        } catch (Throwable e) {
            node.releaseExclusive();
            rethrow(e);
        }

        return node;
=======
>>>>>>> dc641a46
    }

    private IOException handleException(Throwable e) throws IOException {
        // Any unexpected exception can corrupt the internal store state.
        // Closing down protects the persisted state.
        if (mLeaf == null && e instanceof IllegalStateException) {
            // Exception is caused by cursor state; store is safe.
            throw (IllegalStateException) e;
        }

        if (e instanceof DatabaseException) {
            DatabaseException de = (DatabaseException) e;
            if (de.isRecoverable()) {
                throw de;
            }
        }

        try {
            throw closeOnFailure(mTree.mDatabase, e);
        } finally {
            reset();
        }
    }

    @Override
    public TreeCursor copy() {
        TreeCursor copy = new TreeCursor(mTree, mTxn);
        TreeCursorFrame frame = mLeaf;
        if (frame != null) {
            TreeCursorFrame frameCopy = new TreeCursorFrame();
            frame.copyInto(frameCopy);
            copy.mLeaf = frameCopy;
        }
        copy.mKey = mKey;
        copy.mKeyHash = mKeyHash;
        if (!(copy.mKeyOnly = mKeyOnly)) {
            byte[] value = mValue;
            copy.mValue = (value == null || value.length == 0) ? value : value.clone();
        }
        return copy;
    }

    @Override
    public void reset() {
        TreeCursorFrame frame = mLeaf;
        mLeaf = null;
        mKey = null;
        mKeyHash = 0;
        mValue = null;
        if (frame != null) {
            TreeCursorFrame.popAll(frame);
        }
    }

    /**
     * Reset with leaf already latched exclusively.
     */
    private void resetLatched(Node node) {
        TreeCursorFrame frame = mLeaf;
        mLeaf = null;
        mKey = null;
        mKeyHash = 0;
        mValue = null;
        frame = frame.pop();
        node.releaseExclusive();
        if (frame != null) {
            TreeCursorFrame.popAll(frame);
        }
    }

    /**
     * Called if an exception is thrown while frames are being constructed.
     * Given frame does not need to be bound, but it must not be latched.
     */
    private RuntimeException cleanup(Throwable e, TreeCursorFrame frame) {
        mLeaf = frame;
        reset();
        return rethrow(e);
    }

    @Override
    public void close() {
        reset();
    }

    @Override
    public void close(Throwable cause) {
        try {
            if (cause instanceof DatabaseException) {
                DatabaseException de = (DatabaseException) cause;
                if (de.isRecoverable()) {
                    return;
                }
            }
            throw closeOnFailure(mTree.mDatabase, cause);
        } catch (IOException e) {
            // Ignore.
        } finally {
            reset();
        }
    }

    /**
     * Resets all frames and latches root node, exclusively. Although the
     * normal reset could be called directly, this variant avoids unlatching
     * the root node, since a find operation would immediately relatch it.
     *
     * @return new or recycled frame
     */
    private TreeCursorFrame reset(Node root) {
        TreeCursorFrame frame = mLeaf;
        if (frame == null) {
            // Allocate new frame before latching root -- allocation can block.
            frame = new TreeCursorFrame();
            root.acquireExclusive();
            return frame;
        }

        mLeaf = null;

        while (true) {
            Node node = frame.acquireExclusive();
            TreeCursorFrame parent = frame.pop();

            if (parent == null) {
                // Usually the root frame refers to the root node, but it
                // can be wrong if the tree height is changing.
                if (node != root) {
                    node.releaseExclusive();
                    root.acquireExclusive();
                }
                return frame;
            }

            node.releaseExclusive();
            frame = parent;
        }
    }

    int height() {
        int height = 0;
        TreeCursorFrame frame = mLeaf;
        while (frame != null) {
            height++;
            frame = frame.mParentFrame;
        }
        return height;
    }

    /**
     * Move to the next tree node.
     */
    void nextNode() throws IOException {
        // Move to next node by first setting current node position higher than possible.
        mLeaf.mNodePos = Integer.MAX_VALUE - 1;
        next();
    }

    /**
     * Verifies from the current node to the last, unless stopped by observer.
     *
     * @return false if should stop
     */
    boolean verify(final int height, VerificationObserver observer) throws IOException {
        if (height > 0) {
            final Node[] stack = new Node[height];
            while (key() != null) {
                verifyFrames(height, stack, mLeaf, observer);
                nextNode();
            }
        }
        return true;
    }

    private boolean verifyFrames(int level, Node[] stack, TreeCursorFrame frame,
                                 VerificationObserver observer)
    {
        TreeCursorFrame parentFrame = frame.mParentFrame;

        if (parentFrame != null) {
            Node parentNode = parentFrame.mNode;
            int parentLevel = level - 1;
            if (parentLevel > 0 && stack[parentLevel] != parentNode) {
                parentNode = parentFrame.acquireShared();
                parentNode.releaseShared();
                if (stack[parentLevel] != parentNode) {
                    stack[parentLevel] = parentNode;
                    if (!verifyFrames(parentLevel, stack, parentFrame, observer)) {
                        return false;
                    }
                }
            }

            // Verify child node keys are lower/higher than parent node.

            parentNode = parentFrame.acquireShared();
            Node childNode = frame.acquireShared();

            int parentPos = parentFrame.mNodePos;

            int childPos;
            boolean left;
            if (parentPos >= parentNode.highestInternalPos()) {
                // Verify lowest child key is greater than or equal to parent key.
                parentPos = parentNode.highestKeyPos();
                childPos = 0;
                left = false;
            } else {
                // Verify highest child key is lower than parent key.
                childPos = childNode.highestKeyPos();
                left = true;
            }

            byte[] parentKey = parentNode.retrieveKey(parentPos);
            byte[] childKey = childNode.retrieveKey(childPos);
            long childId = childNode.mId;

            childNode.releaseShared();
            parentNode.releaseShared();

            int compare = compareKeys(childKey, parentKey);

            if (left) {
                if (compare >= 0) {
                    if (!observer.indexNodeFailed
                        (childId, level, "Child keys are not less than parent key"))
                    {
                        return false;
                    }
                }
            } else if (compare < 0) {
                if (!observer.indexNodeFailed
                    (childId, level, "Child keys are not greater than or equal to parent key"))
                {
                    return false;
                }
            }

            // Verify node level types.

            switch (parentNode.mType) {
            case Node.TYPE_TN_IN:
                if (childNode.mType == Node.TYPE_TN_LEAF) {
                    if (!observer.indexNodeFailed
                        (childId, level,
                         "Child is a leaf, but parent is a regular internal node"))
                    {
                        return false;
                    }
                }
                break;
            case Node.TYPE_TN_BIN:
                if (childNode.mType != Node.TYPE_TN_LEAF) {
                    if (!observer.indexNodeFailed
                        (childId, level,
                         "Child is not a leaf, but parent is a bottom internal node"))
                    {
                        return false;
                    }
                }
                break;
            case Node.TYPE_TN_LEAF:
                if (!observer.indexNodeFailed(childId, level, "Child parent is a leaf node")) {
                    return false;
                }
                break;
            }
        }

        return frame.acquireShared().verifyTreeNode(level, observer);
    }

    /**
     * Checks that leaf is defined and returns it.
     */
    private TreeCursorFrame leaf() {
        TreeCursorFrame leaf = mLeaf;
        if (leaf == null) {
            throw new IllegalStateException("Cursor position is undefined");
        }
        return leaf;
    }

    /**
     * Latches and returns leaf frame, which might be split.
     */
    private TreeCursorFrame leafExclusive() {
        TreeCursorFrame leaf = leaf();
        leaf.acquireExclusive();
        return leaf;
    }

    /**
     * Latches and returns leaf frame, not split.
     *
     * @throws IllegalStateException if unpositioned
     */
    TreeCursorFrame leafExclusiveNotSplit() throws IOException {
        TreeCursorFrame leaf = leaf();
        Node node = leaf.acquireExclusive();
        if (node.mSplit != null) {
            finishSplit(leaf, node);
        }
        return leaf;
    }

    /**
     * Latches and returns leaf frame, not split. Caller must hold shared commit lock.
     *
     * @throws IllegalStateException if unpositioned
     */
    TreeCursorFrame leafExclusiveNotSplitDirty() throws IOException {
        TreeCursorFrame frame = leafExclusive();
        notSplitDirty(frame);
        return frame;
    }

    /**
     * Latches and returns leaf frame, not split.
     *
     * @throws IllegalStateException if unpositioned
     */
    TreeCursorFrame leafSharedNotSplit() throws IOException {
        TreeCursorFrame leaf = leaf();
        Node node = leaf.acquireShared();
        if (node.mSplit != null) {
            doSplit: {
                if (!node.tryUpgrade()) {
                    node.releaseShared();
                    node = leaf.acquireExclusive();
                    if (node.mSplit == null) {
                        break doSplit;
                    }
                }
                node = finishSplit(leaf, node);
            }
            node.downgrade();
        }
        return leaf;
    }

    /**
     * Called with exclusive frame latch held, which is retained. Leaf frame is
     * dirtied, any split is finished, and the same applies to all parent
     * nodes. Caller must hold shared commit lock, to prevent deadlock. Node
     * latch is released if an exception is thrown.
     *
     * @return replacement node, still latched
     */
    private Node notSplitDirty(final TreeCursorFrame frame) throws IOException {
        Node node = frame.mNode;

        if (node.mSplit != null) {
            // Already dirty, but finish the split.
            return finishSplit(frame, node);
        }

        Database db = mTree.mDatabase;
        if (!db.shouldMarkDirty(node)) {
            return node;
        }

        TreeCursorFrame parentFrame = frame.mParentFrame;
        if (parentFrame == null) {
            try {
                db.doMarkDirty(mTree, node);
                return node;
            } catch (Throwable e) {
                node.releaseExclusive();
                throw rethrow(e);
            }
        }

        // Make sure the parent is not split and dirty too.
        Node parentNode;
        doParent: {
            parentNode = parentFrame.tryAcquireExclusive();
            if (parentNode == null) {
                node.releaseExclusive();
                parentFrame.acquireExclusive();
            } else if (parentNode.mSplit != null || db.shouldMarkDirty(parentNode)) {
                node.releaseExclusive();
            } else {
                break doParent;
            }
            parentNode = notSplitDirty(parentFrame);
            node = frame.acquireExclusive();
        }

        while (node.mSplit != null) {
            // Already dirty now, but finish the split. Since parent latch is
            // already held, no need to call into the regular finishSplit
            // method. It would release latches and recheck everything.
            try {
                parentNode.insertSplitChildRef(mTree, parentFrame.mNodePos, node);
            } catch (Throwable e) {
                parentNode.releaseExclusive();
                node.releaseExclusive();
                throw rethrow(e);
            }
            if (parentNode.mSplit != null) {
                parentNode = finishSplit(parentFrame, parentNode);
            }
            node = frame.acquireExclusive();
        }
        
        try {
            if (db.markDirty(mTree, node)) {
                parentNode.updateChildRefId(parentFrame.mNodePos, node.mId);
            }
            return node;
        } catch (Throwable e) {
            node.releaseExclusive();
            throw rethrow(e);
        } finally {
            parentNode.releaseExclusive();
        }
    }

    /**
     * Caller must hold exclusive latch, which is released by this method.
     */
    private void mergeLeaf(final TreeCursorFrame leaf, Node node) throws IOException {
        final TreeCursorFrame parentFrame = leaf.mParentFrame;
        node.releaseExclusive();

        if (parentFrame == null) {
            // Root node cannot merge into anything.
            return;
        }

        Node parentNode = parentFrame.acquireExclusive();

        Node leftNode, rightNode;
        int nodeAvail;
        while (true) {
            if (parentNode.mSplit != null) {
                parentNode = finishSplit(parentFrame, parentNode);
            }

            if (parentNode.numKeys() <= 0) {
                parentNode.releaseExclusive();
                return;
            }

            // Latch leaf and siblings in a strict left-to-right order to avoid deadlock.
            int pos = parentFrame.mNodePos;
            if (pos == 0) {
                leftNode = null;
            } else {
                leftNode = latchChild(parentNode, pos - 2, false);
                if (leftNode.mSplit != null) {
                    // Finish sibling split.
                    try {
                        parentNode.insertSplitChildRef(mTree, pos - 2, leftNode);
                        continue;
                    } catch (Throwable e) {
                        leftNode.releaseExclusive();
                        parentNode.releaseExclusive();
                        throw rethrow(e);
                    }
                }
            }

            node = leaf.acquireExclusive();

            // Double check that node should still merge.
            if (!node.shouldMerge(nodeAvail = node.availableLeafBytes())) {
                if (leftNode != null) {
                    leftNode.releaseExclusive();
                }
                node.releaseExclusive();
                parentNode.releaseExclusive();
                return;
            }

            if (pos >= parentNode.highestInternalPos()) {
                rightNode = null;
            } else {
                try {
                    rightNode = latchChild(parentNode, pos + 2, false);
                } catch (Throwable e) {
                    if (leftNode != null) {
                        leftNode.releaseExclusive();
                    }
                    node.releaseExclusive();
                    throw rethrow(e);
                }

                if (rightNode.mSplit != null) {
                    // Finish sibling split.
                    if (leftNode != null) {
                        leftNode.releaseExclusive();
                    }
                    node.releaseExclusive();
                    try {
                        parentNode.insertSplitChildRef(mTree, pos + 2, rightNode);
                        continue;
                    } catch (Throwable e) {
                        rightNode.releaseExclusive();
                        parentNode.releaseExclusive();
                        throw rethrow(e);
                    }
                }
            }

            break;
        }

        // Select a left and right pair, and then don't operate directly on the
        // original node and leaf parameters afterwards. The original node ends
        // up being referenced as a left or right member of the pair.

        int leftAvail = leftNode == null ? -1 : leftNode.availableLeafBytes();
        int rightAvail = rightNode == null ? -1 : rightNode.availableLeafBytes();

        // Choose adjacent node pair which has the most available space. If
        // only a rebalance can be performed on the pair, operating on
        // underutilized nodes continues them on a path to deletion.

        int leftPos;
        if (leftAvail < rightAvail) {
            if (leftNode != null) {
                leftNode.releaseExclusive();
            }
            leftPos = parentFrame.mNodePos;
            leftNode = node;
            leftAvail = nodeAvail;
        } else {
            if (rightNode != null) {
                rightNode.releaseExclusive();
            }
            leftPos = parentFrame.mNodePos - 2;
            rightNode = node;
            rightAvail = nodeAvail;
        }

        // Left node must always be marked dirty. Parent is already expected to be dirty.
        try {
            if (mTree.markDirty(leftNode)) {
                parentNode.updateChildRefId(leftPos, leftNode.mId);
            }
        } catch (Throwable e) {
            leftNode.releaseExclusive();
            rightNode.releaseExclusive();
            parentNode.releaseExclusive();
            throw rethrow(e);
        }

        // Determine if both nodes can fit in one node. If so, migrate and
        // delete the right node.
        int remaining = leftAvail + rightAvail - node.mPage.length + Node.TN_HEADER_SIZE;

        if (remaining >= 0) {
            // Migrate the entire contents of the right node into the left
            // node, and then delete the right node.
            try {
                Node.moveLeafToLeftAndDelete(mTree, leftNode, rightNode);
            } catch (Throwable e) {
                leftNode.releaseExclusive();
                parentNode.releaseExclusive();
                throw rethrow(e);
            }
            rightNode = null;
            parentNode.deleteChildRef(leftPos + 2);
        } /*else { // TODO: testing
            // Rebalance nodes, but don't delete anything. Right node must be dirtied too.

            // TODO: IOException; release latches
            if (mTree.markDirty(rightNode)) {
                parentNode.updateChildRefId(leftPos + 2, rightNode.mId);
            }

            // TODO: testing
            if (leftNode.numKeys() == 1 || rightNode.numKeys() == 1) {
                System.out.println("left avail: " + leftAvail + ", right avail: " + rightAvail +
                                   ", left pos: " + leftPos);
                throw new Error("MUST REBALANCE: " + leftNode.numKeys() + ", " + 
                                rightNode.numKeys());
            }

            /*
            System.out.println("left avail: " + leftAvail + ", right avail: " + rightAvail +
                               ", left pos: " + leftPos + ", mode: " + migrateMode);
            * /

            if (leftNode == node) {
                // Rebalance towards left node, which is smaller.
                // TODO
            } else {
                // Rebalance towards right node, which is smaller.
                // TODO
            }
            }*/

        mergeInternal(parentFrame, parentNode, leftNode, rightNode);
    }

    /**
     * Caller must hold exclusive latch, which is released by this method.
     */
    private void mergeInternal(TreeCursorFrame frame, Node node,
                               Node leftChildNode, Node rightChildNode)
        throws IOException
    {
        up: {
            if (node.shouldInternalMerge()) {
                if (node.numKeys() > 0 || node != mTree.mRoot) {
                    // Continue merging up the tree.
                    break up;
                }

                // Delete the empty root node, eliminating a tree level.

                // Note: By retaining child latches (although right might have
                // been deleted), another thread is prevented from splitting
                // the lone child. The lone child will become the new root.
                // TODO: Investigate if this creates deadlocks.
                try {
                    node.rootDelete(mTree);
                } catch (Throwable e) {
                    if (rightChildNode != null) {
                        rightChildNode.releaseExclusive();
                    }
                    leftChildNode.releaseExclusive();
                    node.releaseExclusive();
                    throw rethrow(e);
                }
            }

            if (rightChildNode != null) {
                rightChildNode.releaseExclusive();
            }
            leftChildNode.releaseExclusive();
            node.releaseExclusive();
            return;
        }

        if (rightChildNode != null) {
            rightChildNode.releaseExclusive();
        }
        leftChildNode.releaseExclusive();

        // At this point, only one node latch is held, and it should merge with
        // a sibling node. Node is guaranteed to be an internal node.

        TreeCursorFrame parentFrame = frame.mParentFrame;
        node.releaseExclusive();

        if (parentFrame == null) {
            // Root node cannot merge into anything.
            return;
        }

        Node parentNode = parentFrame.acquireExclusive();
        if (parentNode.isLeaf()) {
            throw new AssertionError("Parent node is a leaf");
        }

        Node leftNode, rightNode;
        int nodeAvail;
        while (true) {
            if (parentNode.mSplit != null) {
                parentNode = finishSplit(parentFrame, parentNode);
            }

            if (parentNode.numKeys() <= 0) {
                parentNode.releaseExclusive();
                return;
            }

            // Latch node and siblings in a strict left-to-right order to avoid deadlock.
            int pos = parentFrame.mNodePos;
            if (pos == 0) {
                leftNode = null;
            } else {
                leftNode = latchChild(parentNode, pos - 2, false);
                if (leftNode.mSplit != null) {
                    // Finish sibling split.
                    try {
                        parentNode.insertSplitChildRef(mTree, pos - 2, leftNode);
                        continue;
                    } catch (Throwable e) {
                        leftNode.releaseExclusive();
                        parentNode.releaseExclusive();
                        throw rethrow(e);
                    }
                }
            }

            node = frame.acquireExclusive();

            // Double check that node should still merge.
            if (!node.shouldMerge(nodeAvail = node.availableInternalBytes())) {
                if (leftNode != null) {
                    leftNode.releaseExclusive();
                }
                node.releaseExclusive();
                parentNode.releaseExclusive();
                return;
            }

            if (pos >= parentNode.highestInternalPos()) {
                rightNode = null;
            } else {
                try {
                    rightNode = latchChild(parentNode, pos + 2, false);
                } catch (Throwable e) {
                    if (leftNode != null) {
                        leftNode.releaseExclusive();
                    }
                    node.releaseExclusive();
                    throw rethrow(e);
                }

                if (rightNode.mSplit != null) {
                    // Finish sibling split.
                    if (leftNode != null) {
                        leftNode.releaseExclusive();
                    }
                    node.releaseExclusive();
                    try {
                        parentNode.insertSplitChildRef(mTree, pos + 2, rightNode);
                        continue;
                    } catch (Throwable e) {
                        rightNode.releaseExclusive();
                        parentNode.releaseExclusive();
                        throw rethrow(e);
                    }
                }
            }

            break;
        }

        // Select a left and right pair, and then don't operate directly on the
        // original node and frame parameters afterwards. The original node
        // ends up being referenced as a left or right member of the pair.

        int leftAvail = leftNode == null ? -1 : leftNode.availableInternalBytes();
        int rightAvail = rightNode == null ? -1 : rightNode.availableInternalBytes();

        // Choose adjacent node pair which has the most available space. If
        // only a rebalance can be performed on the pair, operating on
        // underutilized nodes continues them on a path to deletion.

        int leftPos;
        if (leftAvail < rightAvail) {
            if (leftNode != null) {
                leftNode.releaseExclusive();
            }
            leftPos = parentFrame.mNodePos;
            leftNode = node;
            leftAvail = nodeAvail;
        } else {
            if (rightNode != null) {
                rightNode.releaseExclusive();
            }
            leftPos = parentFrame.mNodePos - 2;
            rightNode = node;
            rightAvail = nodeAvail;
        }

        if (leftNode == null || rightNode == null) {
            throw new AssertionError("No sibling node to merge into");
        }

        // Left node must always be marked dirty. Parent is already expected to be dirty.
        try {
            if (mTree.markDirty(leftNode)) {
                parentNode.updateChildRefId(leftPos, leftNode.mId);
            }
        } catch (Throwable e) {
            leftNode.releaseExclusive();
            rightNode.releaseExclusive();
            parentNode.releaseExclusive();
            throw rethrow(e);
        }

        // Determine if both nodes plus parent key can fit in one node. If so,
        // migrate and delete the right node.
        byte[] parentPage = parentNode.mPage;
        int parentEntryLoc = readUnsignedShortLE
            (parentPage, parentNode.mSearchVecStart + leftPos);
        int parentEntryLen = Node.internalEntryLengthAtLoc(parentPage, parentEntryLoc);
        int remaining = leftAvail - parentEntryLen
            + rightAvail - parentPage.length + (Node.TN_HEADER_SIZE - 2);

        if (remaining >= 0) {
            // Migrate the entire contents of the right node into the left
            // node, and then delete the right node.
            try {
                Node.moveInternalToLeftAndDelete
                    (mTree, leftNode, rightNode, parentPage, parentEntryLoc, parentEntryLen);
            } catch (Throwable e) {
                leftNode.releaseExclusive();
                parentNode.releaseExclusive();
                throw rethrow(e);
            }
            rightNode = null;
            parentNode.deleteChildRef(leftPos + 2);
        } /*else { // TODO: testing
            // Rebalance nodes, but don't delete anything. Right node must be dirtied too.

            // TODO: IOException; release latches
            if (mTree.markDirty(rightNode)) {
                parentNode.updateChildRefId(leftPos + 2, rightNode.mId);
            }

            // TODO: testing
            if (leftNode.numKeys() == 1 || rightNode.numKeys() == 1) {
                System.out.println("left avail: " + leftAvail + ", right avail: " + rightAvail +
                                   ", left pos: " + leftPos);
                throw new Error("MUST REBALANCE: " + leftNode.numKeys() + ", " + 
                                rightNode.numKeys());
            }

            /*
            System.out.println("left avail: " + leftAvail + ", right avail: " + rightAvail +
                               ", left pos: " + leftPos + ", mode: " + migrateMode);
            * /

            if (leftNode == node) {
                // Rebalance towards left node, which is smaller.
                // TODO
            } else {
                // Rebalance towards right node, which is smaller.
                // TODO
            }
            }*/

        // Tail call. I could just loop here, but this is simpler.
        mergeInternal(parentFrame, parentNode, leftNode, rightNode);
    }

    /**
     * Caller must hold exclusive latch and it must verify that node has
     * split. Node latch is released if an exception is thrown.
     *
     * @return replacement node, still latched
     */
    private Node finishSplit(final TreeCursorFrame frame, Node node) throws IOException {
        Tree tree = mTree;

        while (node == tree.mRoot) {
            Node stub;
            if (tree.hasStub()) {
                // Don't wait for stub latch, to avoid deadlock. The stub stack
                // is latched up upwards here, but downwards by cursors.
                stub = tree.tryPopStub();
                if (stub == null) {
                    // Latch not immediately available, so release root latch
                    // and try again. This implementation spins, but root
                    // splits are expected to be infrequent.
                    Thread waiter = node.getFirstQueuedThread();
                    node.releaseExclusive();
                    do {
                        Thread.yield();
                    } while (waiter != null && node.getFirstQueuedThread() == waiter);
                    node = frame.acquireExclusive();
                    if (node.mSplit == null) {
                        return node;
                    }
                    continue;
                }
                stub = Tree.validateStub(stub);
            } else {
                stub = null;
            }
            try {
                node.finishSplitRoot(tree, stub);
                // Must return the node as referenced by the frame, which is no
                // longer the root node.
                node.releaseExclusive();
                return frame.acquireExclusive();
            } catch (Throwable e) {
                node.releaseExclusive();
                throw rethrow(e);
            }
        }

        final TreeCursorFrame parentFrame = frame.mParentFrame;
        node.releaseExclusive();

        Node parentNode = parentFrame.acquireExclusive();
        while (true) {
            if (parentNode.mSplit != null) {
                parentNode = finishSplit(parentFrame, parentNode);
            }
            node = frame.acquireExclusive();
            if (node.mSplit == null) {
                parentNode.releaseExclusive();
                return node;
            }
            try {
                parentNode.insertSplitChildRef(tree, parentFrame.mNodePos, node);
            } catch (Throwable e) {
                node.releaseExclusive();
                parentNode.releaseExclusive();
                throw rethrow(e);
            }
        }
    }

    /**
     * With parent held exclusively, returns child with exclusive latch held.
     * If an exception is thrown, parent and child latches are always released.
     *
     * @return child node, possibly split
     */
    private Node latchChild(Node parent, int childPos, boolean releaseParent)
        throws IOException
    {
        Node childNode = parent.mChildNodes[childPos >> 1];
        long childId = parent.retrieveChildRefId(childPos);

        if (childNode != null && childId == childNode.mId) {
            childNode.acquireExclusive();
            // Need to check again in case evict snuck in.
            if (childId != childNode.mId) {
                childNode.releaseExclusive();
            } else {
                if (releaseParent) {
                    parent.releaseExclusive();
                }
                mTree.mDatabase.used(childNode);
                return childNode;
            }
        }

        return parent.loadChild(mTree.mDatabase, childPos, childId, releaseParent);
    }

    /**
     * With parent held shared or exclusive, returns child with shared or
     * exclusive latch held. Exclusive latch is acquired only for leaf nodes.
     * If an exception is thrown, parent and child latches are always released.
     *
     * @param parentFrame parent must be bound to this frame
     * @return child node, possibly split
     */
    /*
    private Node latchChildToModify(TreeCursorFrame parentFrame, int childPos) throws IOException {
        Node parentNode = parentFrame.mNode;
        Node childNode = parentNode.mChildNodes[childPos >> 1];
        long childId = parentNode.retrieveChildRefId(childPos);

        check: if (childNode != null && childId == childNode.mId) {
            if (parentNode.mType == Node.TYPE_TN_BIN) {
                childNode.acquireExclusive();
                // Need to check again in case evict snuck in.
                if (childId != childNode.mId) {
                    childNode.releaseExclusive();
                    break check;
                }
            } else {
                childNode.acquireShared();
                // Need to check again in case evict snuck in.
                if (childId != childNode.mId) {
                    childNode.releaseShared();
                    break check;
                }
            }
            parentNode.releaseEither();
            mTree.mDatabase.used(childNode);
            return childNode;
        }

        if (!parentNode.tryUpgrade()) {
            parentNode.releaseShared();
            parentNode = parentFrame.acquireExclusive();
            if (parentNode.mSplit != null) {
                parentNode = finishSplit(parentFrame, parentNode);
            }
        }

        return parentNode.loadChild(mTree.mDatabase, childPos, childId, true);
    }
    */
}<|MERGE_RESOLUTION|>--- conflicted
+++ resolved
@@ -2263,11 +2263,7 @@
      *
      * @return false if already exists
      */
-<<<<<<< HEAD
     boolean replaceFragmented(byte[] value) throws IOException {
-=======
-    boolean insertFragmented(byte[] value) throws IOException {
->>>>>>> dc641a46
         if (mKey == null) {
             throw new IllegalStateException("Cursor position is undefined");
         }
@@ -2280,22 +2276,6 @@
         try {
             final TreeCursorFrame leaf = leafExclusive();
             Node node = notSplitDirty(leaf);
-<<<<<<< HEAD
-            try {
-                final int pos = leaf.mNodePos;
-                if (pos >= 0) {
-                    // Entry already exists.
-                    if (mValue != null) {
-                        return false;
-                    }
-                    // Replace ghost.
-                    node.updateLeafValue(mTree, pos, Node.VALUE_FRAGMENTED, value);
-                    if (node.mSplit != null) {
-                        node = finishSplit(leaf, node);
-                    }
-                } else {
-                    node = insertFragmented(leaf, node, value, value.length);
-=======
 
             final int pos = leaf.mNodePos;
             if (pos >= 0) {
@@ -2316,7 +2296,6 @@
                 if (node.mSplit != null) {
                     // Releases latch if an exception is thrown.
                     node = finishSplit(leaf, node);
->>>>>>> dc641a46
                 }
             } else {
                 byte[] key = mKey;
@@ -2331,20 +2310,16 @@
                 node = postInsert(leaf, node, key);
             }
 
-<<<<<<< HEAD
-=======
             mValue = NOT_LOADED;
 
             node.releaseExclusive();
 
->>>>>>> dc641a46
             return true;
         } catch (Throwable e) {
             throw handleException(e);
         } finally {
             sharedCommitLock.unlock();
         }
-<<<<<<< HEAD
     }
 
     /**
@@ -2417,8 +2392,6 @@
         }
 
         return node;
-=======
->>>>>>> dc641a46
     }
 
     private IOException handleException(Throwable e) throws IOException {
