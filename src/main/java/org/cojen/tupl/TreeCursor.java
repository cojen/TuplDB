/*
 *  Copyright 2011-2013 Brian S O'Neill
 *
 *  Licensed under the Apache License, Version 2.0 (the "License");
 *  you may not use this file except in compliance with the License.
 *  You may obtain a copy of the License at
 *
 *      http://www.apache.org/licenses/LICENSE-2.0
 *
 *  Unless required by applicable law or agreed to in writing, software
 *  distributed under the License is distributed on an "AS IS" BASIS,
 *  WITHOUT WARRANTIES OR CONDITIONS OF ANY KIND, either express or implied.
 *  See the License for the specific language governing permissions and
 *  limitations under the License.
 */

package org.cojen.tupl;

import java.io.IOException;

import java.util.Arrays;
import java.util.Random;

import java.util.concurrent.locks.Lock;

import static org.cojen.tupl.Utils.*;

/**
 * Internal cursor implementation, which can be used by one thread at a time.
 *
 * @author Brian S O'Neill
 */
final class TreeCursor extends CauseCloseable implements Cursor {
    // Sign is important because values are passed to Node.retrieveKeyCmp
    // method. Bit 0 is set for inclusive variants and clear for exclusive.
    private static final int LIMIT_LE = 1, LIMIT_LT = 2, LIMIT_GE = -1, LIMIT_GT = -2;

    final Tree mTree;
    Transaction mTxn;

    // Top stack frame for cursor, always a leaf.
    private TreeCursorFrame mLeaf;

    byte[] mKey;
    byte[] mValue;

    boolean mKeyOnly;

    // Hashcode is defined by LockManager.
    private int mKeyHash;

    TreeCursor(Tree tree, Transaction txn) {
        tree.check(txn);
        mTree = tree;
        mTxn = txn;
    }

    TreeCursor(Tree tree) {
        mTree = tree;
    }

    @Override
    public Transaction link(Transaction txn) {
        mTree.check(txn);
        Transaction old = mTxn;
        mTxn = txn;
        return old;
    }

    @Override
    public byte[] key() {
        return mKey;
    }

    @Override
    public byte[] value() {
        return mValue;
    }

    @Override
    public boolean autoload(boolean mode) {
        boolean old = mKeyOnly;
        mKeyOnly = !mode;
        return !old;
    }

    @Override
    public int compareKeyTo(byte[] rkey) {
        byte[] lkey = mKey;
        return compareKeys(lkey, 0, lkey.length, rkey, 0, rkey.length);
    }

    @Override
    public int compareKeyTo(byte[] rkey, int offset, int length) {
        byte[] lkey = mKey;
        return compareKeys(lkey, 0, lkey.length, rkey, offset, length);
    }

    private int keyHash() {
        int hash = mKeyHash;
        if (hash == 0) {
            mKeyHash = hash = LockManager.hash(mTree.mId, mKey);
        }
        return hash;
    }

    @Override
    public LockResult first() throws IOException {
        Node root = mTree.mRoot;
        TreeCursorFrame frame = reset(root);

        if (!toFirst(root, frame)) {
            return LockResult.UNOWNED;
        }

        Transaction txn = mTxn;
        LockResult result = tryCopyCurrent(txn);

        if (result != null) {
            // Extra check for filtering ghosts.
            if (mKey == null || mValue != null) {
                return result;
            }
        } else if ((result = lockAndCopyIfExists(txn)) != null) {
            return result;
        }

        // If this point is reached, then entry was deleted after latch was
        // released. Move to next entry, which is consistent with findGe.
        // First means, "find greater than or equal to lowest possible key".
        return next();
    }

    /**
     * Moves the cursor to the first subtree entry. Leaf frame remains latched
     * when method returns normally.
     *
     * @param node latched node; can have no keys
     * @param frame frame to bind node to
     * @return false if nothing left
     */
    private boolean toFirst(Node node, TreeCursorFrame frame) throws IOException {
        try {
            while (true) {
                frame.bind(node, 0);
                if (node.isLeaf()) {
                    mLeaf = frame;
                    return node.hasKeys() ? true : toNext(frame);
                }
                if (node.mSplit != null) {
                    node = node.mSplit.latchLeft(node);
                }
                node = latchChild(node, 0, true);
                frame = new TreeCursorFrame(frame);
            }
        } catch (Throwable e) {
            throw cleanup(e, frame);
        }
    }

    @Override
    public LockResult last() throws IOException {
        Node root = mTree.mRoot;
        TreeCursorFrame frame = reset(root);

        if (!toLast(root, frame)) {
            return LockResult.UNOWNED;
        }

        Transaction txn = mTxn;
        LockResult result = tryCopyCurrent(txn);

        if (result != null) {
            // Extra check for filtering ghosts.
            if (mKey == null || mValue != null) {
                return result;
            }
        } else if ((result = lockAndCopyIfExists(txn)) != null) {
            return result;
        }

        // If this point is reached, then entry was deleted after latch was
        // released. Move to previous entry, which is consistent with findLe.
        // Last means, "find less than or equal to highest possible key".
        return previous();
    }

    /**
     * Moves the cursor to the last subtree entry. Leaf frame remains latched
     * when method returns normally.
     *
     * @param node latched node; can have no keys
     * @param frame frame to bind node to
     * @return false if nothing left
     */
    private boolean toLast(Node node, TreeCursorFrame frame) throws IOException {
        try {
            while (true) {
                if (node.isLeaf()) {
                    // Note: Highest pos is -2 if leaf node has no keys.
                    int pos;
                    if (node.mSplit == null) {
                        pos = node.highestLeafPos();
                    } else {
                        pos = node.mSplit.highestLeafPos(node);
                    }
                    mLeaf = frame;
                    if (pos < 0) {
                        frame.bind(node, 0);
                        return toPrevious(frame);
                    } else {
                        frame.bind(node, pos);
                        return true;
                    }
                }

                Split split = node.mSplit;
                if (split == null) {
                    // Note: Highest pos is 0 if internal node has no keys.
                    int childPos = node.highestInternalPos();
                    frame.bind(node, childPos);
                    node = latchChild(node, childPos, true);
                } else {
                    // Follow highest position of split, binding this frame to the
                    // unsplit node as if it had not split. The binding will be
                    // corrected when split is finished.

                    final Node sibling = split.latchSibling();

                    final Node left, right;
                    if (split.mSplitRight) {
                        left = node;
                        right = sibling;
                    } else {
                        left = sibling;
                        right = node;
                    }

                    int highestRightPos = right.highestInternalPos();
                    frame.bind(node, left.highestInternalPos() + 2 + highestRightPos);
                    left.releaseExclusive();

                    node = latchChild(right, highestRightPos, true);
                }

                frame = new TreeCursorFrame(frame);
            }
        } catch (Throwable e) {
            throw cleanup(e, frame);
        }
    }

    @Override
    public LockResult skip(long amount) throws IOException {
        if (amount == 0) {
            Transaction txn = mTxn;
            if (txn != null && txn != Transaction.BOGUS) {
                byte[] key = mKey;
                if (key != null) {
                    return txn.mManager.check(txn, mTree.mId, key, keyHash());
                }
            }
            return LockResult.UNOWNED;
        }

        try {
            TreeCursorFrame frame = leafExclusiveNotSplit();
            if (amount > 0) {
                if (amount > 1 && (frame = skipNextGap(frame, amount - 1)) == null) {
                    return LockResult.UNOWNED;
                }
                return next(mTxn, frame);
            } else {
                if (amount < -1 && (frame = skipPreviousGap(frame, -1 - amount)) == null) {
                    return LockResult.UNOWNED;
                }
                return previous(mTxn, frame);
            }
        } catch (Throwable e) {
            throw handleException(e);
        }
    }

    @Override
    public LockResult next() throws IOException {
        return next(mTxn, leafExclusiveNotSplit());
    }

    @Override
    public LockResult nextLe(byte[] limitKey) throws IOException {
        return nextCmp(limitKey, LIMIT_LE);
    }

    @Override
    public LockResult nextLt(byte[] limitKey) throws IOException {
        return nextCmp(limitKey, LIMIT_LT);
    }

    private LockResult nextCmp(byte[] limitKey, int limitMode) throws IOException {
        Transaction txn = mTxn;
        TreeCursorFrame frame = leafExclusiveNotSplit();

        while (true) {
            if (!toNext(frame)) {
                return LockResult.UNOWNED;
            }
            LockResult result = tryCopyCurrentCmp(txn, limitKey, limitMode);
            if (result != null) {
                // Extra check for filtering ghosts.
                if (mKey == null || mValue != null) {
                    return result;
                }
            } else if ((result = lockAndCopyIfExists(txn)) != null) {
                return result;
            }
            frame = leafExclusiveNotSplit();
        }
    }

    /**
     * Note: When method returns, frame is unlatched and may no longer be valid.
     *
     * @param frame leaf frame, not split, with exclusive latch
     */
    private LockResult next(Transaction txn, TreeCursorFrame frame) throws IOException {
        while (true) {
            if (!toNext(frame)) {
                return LockResult.UNOWNED;
            }
            LockResult result = tryCopyCurrent(txn);
            if (result != null) {
                // Extra check for filtering ghosts.
                if (mKey == null || mValue != null) {
                    return result;
                }
            } else if ((result = lockAndCopyIfExists(txn)) != null) {
                return result;
            }
            frame = leafExclusiveNotSplit();
        }
    }

    /**
     * Note: When method returns, frame is unlatched and may no longer be
     * valid. Leaf frame remains latched when method returns true.
     *
     * @param frame leaf frame, not split, with exclusive latch
     * @return false if nothing left
     */
    private boolean toNext(TreeCursorFrame frame) throws IOException {
        Node node = frame.mNode;

        quick: {
            int pos = frame.mNodePos;
            if (pos < 0) {
                pos = ~2 - pos; // eq: (~pos) - 2;
                if (pos >= node.highestLeafPos()) {
                    break quick;
                }
                frame.mNotFoundKey = null;
            } else if (pos >= node.highestLeafPos()) {
                break quick;
            }
            frame.mNodePos = pos + 2;
            return true;
        }

        while (true) {
            TreeCursorFrame parentFrame = frame.peek();

            if (parentFrame == null) {
                frame.popv();
                node.releaseExclusive();
                mLeaf = null;
                mKey = null;
                mKeyHash = 0;
                mValue = null;
                return false;
            }

            Node parentNode;
            int parentPos;

            latchParent: {
                splitCheck: {
                    // Latch coupling up the tree usually works, so give it a
                    // try. If it works, then there's no need to worry about a
                    // node merge.
                    parentNode = parentFrame.tryAcquireExclusive();

                    if (parentNode == null) {
                        // Latch coupling failed, and so acquire parent latch
                        // without holding child latch. The child might have
                        // changed, and so it must be checked again.
                        node.releaseExclusive();
                        parentNode = parentFrame.acquireExclusive();
                        if (parentNode.mSplit == null) {
                            break splitCheck;
                        }
                    } else {
                        if (parentNode.mSplit == null) {
                            frame.popv();
                            node.releaseExclusive();
                            parentPos = parentFrame.mNodePos;
                            break latchParent;
                        }
                        node.releaseExclusive();
                    }

                    // When this point is reached, parent node must be split.
                    // Parent latch is held, child latch is not held, but the
                    // frame is still valid.

                    parentNode = finishSplit(parentFrame, parentNode);
                }

                // When this point is reached, child must be relatched. Parent
                // latch is held, and the child frame is still valid.

                parentPos = parentFrame.mNodePos;
                node = latchChild(parentNode, parentPos, false);

                // Quick check again, in case node got bigger due to merging.
                // Unlike the earlier quick check, this one must handle
                // internal nodes too.
                quick: {
                    int pos = frame.mNodePos;

                    if (pos < 0) {
                        pos = ~2 - pos; // eq: (~pos) - 2;
                        if (pos >= node.highestLeafPos()) {
                            break quick;
                        }
                        frame.mNotFoundKey = null;
                    } else if (pos >= node.highestPos()) {
                        break quick;
                    }

                    parentNode.releaseExclusive();
                    frame.mNodePos = (pos += 2);

                    if (frame != mLeaf) {
                        return toFirst(latchChild(node, pos, true), new TreeCursorFrame(frame));
                    }

                    return true;
                }

                frame.popv();
                node.releaseExclusive();
            }

            // When this point is reached, only the parent latch is held. Child
            // frame is no longer valid.

            if (parentPos < parentNode.highestInternalPos()) {
                parentFrame.mNodePos = (parentPos += 2);
                return toFirst(latchChild(parentNode, parentPos, true),
                               new TreeCursorFrame(parentFrame));
            }

            frame = parentFrame;
            node = parentNode;
        }
    }

    /**
     * @param frame leaf frame, not split, with exclusive latch
     * @return latched leaf frame or null if reached end
     */
    private TreeCursorFrame skipNextGap(TreeCursorFrame frame, long amount) throws IOException {
        outer: while (true) {
            Node node = frame.mNode;

            quick: {
                int pos = frame.mNodePos;

                int highest;
                if (pos < 0) {
                    pos = ~2 - pos; // eq: (~pos) - 2;
                    if (pos >= (highest = node.highestLeafPos())) {
                        break quick;
                    }
                    frame.mNotFoundKey = null;
                } else if (pos >= (highest = node.highestLeafPos())) {
                    break quick;
                }

                int avail = (highest - pos) >> 1;
                if (avail >= amount) {
                    frame.mNodePos = pos + (((int) amount) << 1);
                    return frame;
                } else {
                    frame.mNodePos = highest;
                    amount -= avail;
                }
            }

            while (true) {
                TreeCursorFrame parentFrame = frame.peek();

                if (parentFrame == null) {
                    frame.popv();
                    node.releaseExclusive();
                    mLeaf = null;
                    mKey = null;
                    mKeyHash = 0;
                    mValue = null;
                    return null;
                }

                Node parentNode;
                int parentPos;

                latchParent: {
                    splitCheck: {
                        // Latch coupling up the tree usually works, so give it a
                        // try. If it works, then there's no need to worry about a
                        // node merge.
                        parentNode = parentFrame.tryAcquireExclusive();

                        if (parentNode == null) {
                            // Latch coupling failed, and so acquire parent latch
                            // without holding child latch. The child might have
                            // changed, and so it must be checked again.
                            node.releaseExclusive();
                            parentNode = parentFrame.acquireExclusive();
                            if (parentNode.mSplit == null) {
                                break splitCheck;
                            }
                        } else {
                            if (parentNode.mSplit == null) {
                                frame.popv();
                                node.releaseExclusive();
                                parentPos = parentFrame.mNodePos;
                                break latchParent;
                            }
                            node.releaseExclusive();
                        }

                        // When this point is reached, parent node must be split.
                        // Parent latch is held, child latch is not held, but the
                        // frame is still valid.

                        parentNode = finishSplit(parentFrame, parentNode);
                    }

                    // When this point is reached, child must be relatched. Parent
                    // latch is held, and the child frame is still valid.

                    parentPos = parentFrame.mNodePos;
                    node = latchChild(parentNode, parentPos, false);

                    // Quick check again, in case node got bigger due to merging.
                    // Unlike the earlier quick check, this one must handle
                    // internal nodes too.
                    quick: {
                        int pos = frame.mNodePos;

                        int highest;
                        if (pos < 0) {
                            pos = ~2 - pos; // eq: (~pos) - 2;
                            if (pos >= (highest = node.highestLeafPos())) {
                                break quick;
                            }
                            frame.mNotFoundKey = null;
                        } else if (pos >= (highest = node.highestPos())) {
                            break quick;
                        }

                        parentNode.releaseExclusive();

                        if (frame == mLeaf) {
                            int avail = (highest - pos) >> 1;
                            if (avail >= amount) {
                                frame.mNodePos = pos + (((int) amount) << 1);
                                return frame;
                            } else {
                                frame.mNodePos = highest;
                                amount -= avail;
                            }
                        }

                        // Increment position of internal node.
                        frame.mNodePos = (pos += 2);

                        if (!toFirst(latchChild(node, pos, true), new TreeCursorFrame(frame))) {
                            return null;
                        }
                        frame = mLeaf;
                        if (--amount <= 0) {
                            return frame;
                        }
                        continue outer;
                    }

                    frame.popv();
                    node.releaseExclusive();
                }

                // When this point is reached, only the parent latch is held. Child
                // frame is no longer valid.

                if (parentPos < parentNode.highestInternalPos()) {
                    parentFrame.mNodePos = (parentPos += 2);
                    if (!toFirst(latchChild(parentNode, parentPos, true),
                                 new TreeCursorFrame(parentFrame)))
                    {
                        return null;
                    }
                    frame = mLeaf;
                    if (--amount <= 0) {
                        return frame;
                    }
                    continue outer;
                }

                frame = parentFrame;
                node = parentNode;
            }
        }
    }

    @Override
    public LockResult previous() throws IOException {
        return previous(mTxn, leafExclusiveNotSplit());
    }

    @Override
    public LockResult previousGe(byte[] limitKey) throws IOException {
        return previousCmp(limitKey, LIMIT_GE);
    }

    @Override
    public LockResult previousGt(byte[] limitKey) throws IOException {
        return previousCmp(limitKey, LIMIT_GT);
    }

    private LockResult previousCmp(byte[] limitKey, int limitMode) throws IOException {
        Transaction txn = mTxn;
        TreeCursorFrame frame = leafExclusiveNotSplit();

        while (true) {
            if (!toPrevious(frame)) {
                return LockResult.UNOWNED;
            }
            LockResult result = tryCopyCurrentCmp(txn, limitKey, limitMode);
            if (result != null) {
                // Extra check for filtering ghosts.
                if (mKey == null || mValue != null) {
                    return result;
                }
            } else if ((result = lockAndCopyIfExists(txn)) != null) {
                return result;
            }
            frame = leafExclusiveNotSplit();
        }
    }

    /**
     * Note: When method returns, frame is unlatched and may no longer be valid.
     *
     * @param frame leaf frame, not split, with exclusive latch
     */
    private LockResult previous(Transaction txn, TreeCursorFrame frame) throws IOException {
        while (true) {
            if (!toPrevious(frame)) {
                return LockResult.UNOWNED;
            }
            LockResult result = tryCopyCurrent(txn);
            if (result != null) {
                // Extra check for filtering ghosts.
                if (mKey == null || mValue != null) {
                    return result;
                }
            } else if ((result = lockAndCopyIfExists(txn)) != null) {
                return result;
            }
            frame = leafExclusiveNotSplit();
        }
    }

    /**
     * Note: When method returns, frame is unlatched and may no longer be
     * valid. Leaf frame remains latched when method returns true.
     *
     * @param frame leaf frame, not split, with exclusive latch
     * @return false if nothing left
     */
    private boolean toPrevious(TreeCursorFrame frame) throws IOException {
        Node node = frame.mNode;

        quick: {
            int pos = frame.mNodePos;
            if (pos < 0) {
                pos = ~pos;
                if (pos == 0) {
                    break quick;
                }
                frame.mNotFoundKey = null;
            } else if (pos == 0) {
                break quick;
            }
            frame.mNodePos = pos - 2;
            return true;
        }

        while (true) {
            TreeCursorFrame parentFrame = frame.peek();

            if (parentFrame == null) {
                frame.popv();
                node.releaseExclusive();
                mLeaf = null;
                mKey = null;
                mKeyHash = 0;
                mValue = null;
                return false;
            }

            Node parentNode;
            int parentPos;

            latchParent: {
                splitCheck: {
                    // Latch coupling up the tree usually works, so give it a
                    // try. If it works, then there's no need to worry about a
                    // node merge.
                    parentNode = parentFrame.tryAcquireExclusive();

                    if (parentNode == null) {
                        // Latch coupling failed, and so acquire parent latch
                        // without holding child latch. The child might have
                        // changed, and so it must be checked again.
                        node.releaseExclusive();
                        parentNode = parentFrame.acquireExclusive();
                        if (parentNode.mSplit == null) {
                            break splitCheck;
                        }
                    } else {
                        if (parentNode.mSplit == null) {
                            frame.popv();
                            node.releaseExclusive();
                            parentPos = parentFrame.mNodePos;
                            break latchParent;
                        }
                        node.releaseExclusive();
                    }

                    // When this point is reached, parent node must be split.
                    // Parent latch is held, child latch is not held, but the
                    // frame is still valid.

                    parentNode = finishSplit(parentFrame, parentNode);
                }

                // When this point is reached, child must be relatched. Parent
                // latch is held, and the child frame is still valid.

                parentPos = parentFrame.mNodePos;
                node = latchChild(parentNode, parentPos, false);

                // Quick check again, in case node got bigger due to merging.
                // Unlike the earlier quick check, this one must handle
                // internal nodes too.
                quick: {
                    int pos = frame.mNodePos;

                    if (pos < 0) {
                        pos = ~pos;
                        if (pos == 0) {
                            break quick;
                        }
                        frame.mNotFoundKey = null;
                    } else if (pos == 0) {
                        break quick;
                    }

                    parentNode.releaseExclusive();
                    frame.mNodePos = (pos -= 2);

                    if (frame != mLeaf) {
                        return toLast(latchChild(node, pos, true), new TreeCursorFrame(frame));
                    }

                    return true;
                }

                frame.popv();
                node.releaseExclusive();
            }

            // When this point is reached, only the parent latch is held. Child
            // frame is no longer valid.

            if (parentPos > 0) {
                parentFrame.mNodePos = (parentPos -= 2);
                return toLast(latchChild(parentNode, parentPos, true),
                              new TreeCursorFrame(parentFrame));
            }

            frame = parentFrame;
            node = parentNode;
        }
    }

    /**
     * @param frame leaf frame, not split, with exclusive latch
     * @return latched leaf frame or null if reached end
     */
    private TreeCursorFrame skipPreviousGap(TreeCursorFrame frame, long amount)
        throws IOException
    {
        outer: while (true) {
            Node node = frame.mNode;

            quick: {
                int pos = frame.mNodePos;

                if (pos < 0) {
                    pos = ~pos;
                    if (pos == 0) {
                        break quick;
                    }
                    frame.mNotFoundKey = null;
                } else if (pos == 0) {
                    break quick;
                }

                int avail = pos >> 1;
                if (avail >= amount) {
                    frame.mNodePos = pos - (((int) amount) << 1);
                    return frame;
                } else {
                    frame.mNodePos = 0;
                    amount -= avail;
                }
            }

            while (true) {
                TreeCursorFrame parentFrame = frame.peek();

                if (parentFrame == null) {
                    frame.popv();
                    node.releaseExclusive();
                    mLeaf = null;
                    mKey = null;
                    mKeyHash = 0;
                    mValue = null;
                    return null;
                }

                Node parentNode;
                int parentPos;

                latchParent: {
                    splitCheck: {
                        // Latch coupling up the tree usually works, so give it a
                        // try. If it works, then there's no need to worry about a
                        // node merge.
                        parentNode = parentFrame.tryAcquireExclusive();

                        if (parentNode == null) {
                            // Latch coupling failed, and so acquire parent latch
                            // without holding child latch. The child might have
                            // changed, and so it must be checked again.
                            node.releaseExclusive();
                            parentNode = parentFrame.acquireExclusive();
                            if (parentNode.mSplit == null) {
                                break splitCheck;
                            }
                        } else {
                            if (parentNode.mSplit == null) {
                                frame.popv();
                                node.releaseExclusive();
                                parentPos = parentFrame.mNodePos;
                                break latchParent;
                            }
                            node.releaseExclusive();
                        }

                        // When this point is reached, parent node must be split.
                        // Parent latch is held, child latch is not held, but the
                        // frame is still valid.

                        parentNode = finishSplit(parentFrame, parentNode);
                    }

                    // When this point is reached, child must be relatched. Parent
                    // latch is held, and the child frame is still valid.

                    parentPos = parentFrame.mNodePos;
                    node = latchChild(parentNode, parentPos, false);

                    // Quick check again, in case node got bigger due to merging.
                    // Unlike the earlier quick check, this one must handle
                    // internal nodes too.
                    quick: {
                        int pos = frame.mNodePos;

                        if (pos < 0) {
                            pos = ~pos;
                            if (pos == 0) {
                                break quick;
                            }
                            frame.mNotFoundKey = null;
                        } else if (pos == 0) {
                            break quick;
                        }

                        parentNode.releaseExclusive();

                        if (frame == mLeaf) {
                            int avail = pos >> 1;
                            if (avail >= amount) {
                                frame.mNodePos = pos - (((int) amount) << 1);
                                return frame;
                            } else {
                                frame.mNodePos = 0;
                                amount -= avail;
                            }
                        }

                        // Decrement position of internal node.
                        frame.mNodePos = (pos -= 2);

                        if (!toLast(latchChild(node, pos, true), new TreeCursorFrame(frame))) {
                            return null;
                        }
                        frame = mLeaf;
                        if (--amount <= 0) {
                            return frame;
                        }
                        continue outer;
                    }

                    frame.popv();
                    node.releaseExclusive();
                }

                // When this point is reached, only the parent latch is held. Child
                // frame is no longer valid.

                if (parentPos > 0) {
                    parentFrame.mNodePos = (parentPos -= 2);
                    if (!toLast(latchChild(parentNode, parentPos, true),
                                new TreeCursorFrame(parentFrame)))
                    {
                        return null;
                    }
                    frame = mLeaf;
                    if (--amount <= 0) {
                        return frame;
                    }
                    continue outer;
                }

                frame = parentFrame;
                node = parentNode;
            }
        }
    }

    /**
     * Try to copy the current entry, locking it if required. Null is returned
     * if lock is not immediately available and only the key was copied. Node
     * latch is always released by this method, even if an exception is thrown.
     *
     * @return null, UNOWNED, INTERRUPTED, TIMED_OUT_LOCK, ACQUIRED,
     * OWNED_SHARED, OWNED_UPGRADABLE, or OWNED_EXCLUSIVE
     * @param txn optional
     */
    private LockResult tryCopyCurrent(Transaction txn) throws IOException {
        final Node node;
        final int pos;
        {
            TreeCursorFrame leaf = mLeaf;
            node = leaf.mNode;
            pos = leaf.mNodePos;
        }

        try {
            mKeyHash = 0;

            final LockMode mode;
            if (txn == null) {
                mode = LockMode.READ_COMMITTED;
            } else if ((mode = txn.lockMode()).noReadLock) {
                if (mKeyOnly) {
                    mKey = node.retrieveKey(pos);
                    mValue = node.hasLeafValue(pos);
                } else {
                    node.retrieveLeafEntry(pos, this);
                }
                return LockResult.UNOWNED;
            }

            // Copy key for now, because lock might not be available. Value
            // might change after latch is released. Assign NOT_LOADED, in case
            // lock cannot be granted at all. This prevents uncommited value
            // from being exposed.
            mKey = node.retrieveKey(pos);
            mValue = NOT_LOADED;

            try {
                LockResult result;

                switch (mode) {
                default:
                    if (mTree.isLockAvailable(txn, mKey, keyHash())) {
                        // No need to acquire full lock.
                        mValue = mKeyOnly ? node.hasLeafValue(pos)
                            : node.retrieveLeafValue(mTree, pos);
                        return LockResult.UNOWNED;
                    } else {
                        return null;
                    }

                case REPEATABLE_READ:
                    result = txn.tryLockShared(mTree.mId, mKey, keyHash(), 0);
                    break;

                case UPGRADABLE_READ:
                    result = txn.tryLockUpgradable(mTree.mId, mKey, keyHash(), 0);
                    break;
                }

                if (result.isHeld()) {
                    mValue = mKeyOnly ? node.hasLeafValue(pos)
                        : node.retrieveLeafValue(mTree, pos);
                    return result;
                } else {
                    return null;
                }
            } catch (DeadlockException e) {
                // Not expected with timeout of zero anyhow.
                return null;
            }
        } finally {
            node.releaseExclusive();
        }
    }

    /**
     * Variant of tryCopyCurrent used by iteration methods which have a
     * limit. If limit is reached, cursor is reset and UNOWNED is returned.
     */
    private LockResult tryCopyCurrentCmp(Transaction txn, byte[] limitKey, int limitMode)
        throws IOException
    {
        final Node node;
        final int pos;
        {
            TreeCursorFrame leaf = mLeaf;
            node = leaf.mNode;
            pos = leaf.mNodePos;
        }

        byte[] key = node.retrieveKeyCmp(pos, limitKey, limitMode);

        check: {
            if (key != null) {
                if (key != limitKey) {
                    mKey = key;
                    break check;
                } else if ((limitMode & 1) != 0) {
                    // Cursor contract does not claim ownership of limitKey instance.
                    mKey = key.clone();
                    break check;
                }
            }

            // Limit has been reached.
            node.releaseExclusive();
            reset();
            return LockResult.UNOWNED;
        }

        mKeyHash = 0;

        try {
            final LockMode mode;
            if (txn == null) {
                mode = LockMode.READ_COMMITTED;
            } else if ((mode = txn.lockMode()).noReadLock) {
                mValue = mKeyOnly ? node.hasLeafValue(pos) : node.retrieveLeafValue(mTree, pos);
                return LockResult.UNOWNED;
            }

            mValue = NOT_LOADED;

            try {
                LockResult result;

                switch (mode) {
                default:
                    if (mTree.isLockAvailable(txn, mKey, keyHash())) {
                        // No need to acquire full lock.
                        mValue = mKeyOnly ? node.hasLeafValue(pos)
                            : node.retrieveLeafValue(mTree, pos);
                        return LockResult.UNOWNED;
                    } else {
                        return null;
                    }

                case REPEATABLE_READ:
                    result = txn.tryLockShared(mTree.mId, mKey, keyHash(), 0);
                    break;

                case UPGRADABLE_READ:
                    result = txn.tryLockUpgradable(mTree.mId, mKey, keyHash(), 0);
                    break;
                }

                if (result.isHeld()) {
                    mValue = mKeyOnly ? node.hasLeafValue(pos)
                        : node.retrieveLeafValue(mTree, pos);
                    return result;
                } else {
                    return null;
                }
            } catch (DeadlockException e) {
                // Not expected with timeout of zero anyhow.
                return null;
            }
        } finally {
            node.releaseExclusive();
        }
    }

    /**
     * With node latch not held, lock the current key. Returns the lock result
     * if entry exists, null otherwise. Method is intended to be called for
     * operations which move the position, and so it should not retain locks
     * for entries which were concurrently deleted. The find operation is
     * required to lock entries which don't exist.
     *
     * @param txn optional
     * @return null if current entry has been deleted
     */
    private LockResult lockAndCopyIfExists(Transaction txn) throws IOException {
        if (txn == null) {
            Locker locker = mTree.lockSharedLocal(mKey, keyHash());
            try {
                if (copyIfExists()) {
                    return LockResult.UNOWNED;
                }
            } finally {
                locker.unlock();
            }
        } else {
            LockResult result;

            switch (txn.lockMode()) {
                // Default case should only capture READ_COMMITTED, since the
                // no-lock modes were already handled.
            default:
                if ((result = txn.lockShared(mTree.mId, mKey, keyHash())) == LockResult.ACQUIRED) {
                    result = LockResult.UNOWNED;
                }
                break;

            case REPEATABLE_READ:
                result = txn.lockShared(mTree.mId, mKey, keyHash());
                break;

            case UPGRADABLE_READ:
                result = txn.lockUpgradable(mTree.mId, mKey, keyHash());
                break;
            }

            if (copyIfExists()) {
                if (result == LockResult.UNOWNED) {
                    txn.unlock();
                }
                return result;
            }

            if (result == LockResult.UNOWNED || result == LockResult.ACQUIRED) {
                txn.unlock();
            }
        }

        // Entry does not exist, and lock has been released if was just acquired.
        return null;
    }

    private boolean copyIfExists() throws IOException {
        TreeCursorFrame frame = leafSharedNotSplit();
        Node node = frame.mNode;
        try {
            int pos = frame.mNodePos;
            if (pos < 0) {
                return false;
            } else if (mKeyOnly) {
                return (mValue = node.hasLeafValue(pos)) != null;
            } else {
                return (mValue = node.retrieveLeafValue(mTree, pos)) != null;
            }
        } finally {
            node.releaseShared();
        }
    }

    /**
     * @return 0 if load operation does not acquire a lock
     */
    private int keyHashForLoad(Transaction txn, byte[] key) {
        if (txn != null) {
            LockMode mode = txn.lockMode();
            if (mode == LockMode.READ_UNCOMMITTED || mode == LockMode.UNSAFE) {
                return 0;
            }
        }
        return LockManager.hash(mTree.mId, key);
    }

    /**
     * @return 0 if load operation does not acquire a lock
     */
    private int keyHashForStore(Transaction txn, byte[] key) {
        return (txn != null && txn.lockMode() == LockMode.UNSAFE) ? 0
            : LockManager.hash(mTree.mId, key);
    }

    private static final int
        VARIANT_REGULAR = 0,
        VARIANT_NEARBY  = 1,
        VARIANT_RETAIN  = 2, // retain node latch only if value is null
        VARIANT_NO_LOCK = 3, // retain node latch always, don't lock entry
        VARIANT_CHECK   = 4; // retain node latch always, don't lock entry, don't load entry

    @Override
    public LockResult find(byte[] key) throws IOException {
        Transaction txn = mTxn;
        return find(txn, key, keyHashForLoad(txn, key), VARIANT_REGULAR);
    }

    @Override
    public LockResult findGe(byte[] key) throws IOException {
        // If isolation level is read committed, then key must be
        // locked. Otherwise, an uncommitted delete could be observed.
        Transaction txn = mTxn;
        LockResult result = find(txn, key, keyHashForLoad(txn, key), VARIANT_RETAIN);
        if (mValue != null) {
            return result;
        } else {
            if (result == LockResult.ACQUIRED) {
                txn.unlock();
            }
            return next(txn, mLeaf);
        }
    }

    @Override
    public LockResult findGt(byte[] key) throws IOException {
        // Never lock the requested key.
        Transaction txn = mTxn;
        find(txn, key, 0, VARIANT_CHECK);
        return next(txn, mLeaf);
    }

    @Override
    public LockResult findLe(byte[] key) throws IOException {
        // If isolation level is read committed, then key must be
        // locked. Otherwise, an uncommitted delete could be observed.
        Transaction txn = mTxn;
        LockResult result = find(txn, key, keyHashForLoad(txn, key), VARIANT_RETAIN);
        if (mValue != null) {
            return result;
        } else {
            if (result == LockResult.ACQUIRED) {
                txn.unlock();
            }
            return previous(txn, mLeaf);
        }
    }

    @Override
    public LockResult findLt(byte[] key) throws IOException {
        // Never lock the requested key.
        Transaction txn = mTxn;
        find(txn, key, 0, VARIANT_CHECK);
        return previous(txn, mLeaf);
    }

    @Override
    public LockResult findNearby(byte[] key) throws IOException {
        Transaction txn = mTxn;
        return find(txn, key, keyHashForLoad(txn, key), VARIANT_NEARBY);
    }

    /**
     * @param hash can pass 0 if no lock is required
     */
    private LockResult find(Transaction txn, byte[] key, int hash, int variant)
        throws IOException
    {
        if (key == null) {
            throw new NullPointerException("Key is null");
        }

        mKey = key;
        mKeyHash = hash;

        Node node;
        TreeCursorFrame frame;

        nearby: if (variant == VARIANT_NEARBY) {
            frame = mLeaf;
            if (frame == null) {
                // Allocate new frame before latching root -- allocation can block.
                frame = new TreeCursorFrame();
                node = mTree.mRoot;
                node.acquireExclusive();
                break nearby;
            }

            node = frame.acquireExclusive();
            if (node.mSplit != null) {
                node = finishSplit(frame, node);
            }

            int startPos = frame.mNodePos;
            if (startPos < 0) {
                startPos = ~startPos;
            }

            int pos = node.binarySearch(key, startPos);

            if (pos >= 0) {
                frame.mNotFoundKey = null;
                frame.mNodePos = pos;
                try {
                    LockResult result = tryLockKey(txn);
                    if (result == null) {
                        mValue = NOT_LOADED;
                    } else {
                        try {
                            mValue = mKeyOnly ? node.hasLeafValue(pos)
                                : node.retrieveLeafValue(mTree, pos);
                            return result;
                        } catch (Throwable e) {
                            mValue = NOT_LOADED;
                            throw rethrow(e);
                        }
                    }
                } finally {
                    node.releaseExclusive();
                }
                return doLoad(txn);
            } else if (pos != ~0 && ~pos <= node.highestLeafPos()) {
                // Not found, but insertion pos is in bounds.
                frame.mNotFoundKey = key;
                frame.mNodePos = pos;
                LockResult result = tryLockKey(txn);
                if (result == null) {
                    mValue = NOT_LOADED;
                    node.releaseExclusive();
                } else {
                    mValue = null;
                    node.releaseExclusive();
                    return result;
                }
                return doLoad(txn);
            }

            // Cannot be certain if position is in leaf node, so pop up.

            mLeaf = null;

            while (true) {
                TreeCursorFrame parent = frame.pop();

                if (parent == null) {
                    // Usually the root frame refers to the root node, but it
                    // can be wrong if the tree height is changing.
                    Node root = mTree.mRoot;
                    if (node != root) {
                        node.releaseExclusive();
                        root.acquireExclusive();
                        node = root;
                    }
                    break;
                }

                node.releaseExclusive();
                frame = parent;
                node = frame.acquireExclusive();

                // Only search inside non-split nodes. It's easier to just pop
                // up rather than finish or search the split.
                // TODO: Search will immediately come back to split node,
                // spinning for a bit. Consider finishing the split.
                if (node.mSplit != null) {
                    continue;
                }

                pos = Node.internalPos(node.binarySearch(key, frame.mNodePos));

                if (pos == 0 || pos >= node.highestInternalPos()) {
                    // Cannot be certain if position is in this node, so pop up.
                    continue;
                }

                frame.mNodePos = pos;
                try {
                    node = latchChild(node, pos, true);
                } catch (Throwable e) {
                    throw cleanup(e, frame);
                }
                frame = new TreeCursorFrame(frame);
                break;
            }
        } else {
            // Other variants always discard existing frames.
            node = mTree.mRoot;
            frame = reset(node);
        }

        while (true) {
            if (node.isLeaf()) {
                int pos;
                if (node.mSplit == null) {
                    pos = node.binarySearch(key);
                    frame.bind(node, pos);
                } else {
                    pos = node.mSplit.binarySearch(node, key);
                    frame.bind(node, pos);
                    if (pos < 0) {
                        // The finishSplit method will release the latch, and
                        // so the frame must be completely defined first.
                        frame.mNotFoundKey = key;
                    }
                    node = finishSplit(frame, node);
                    pos = frame.mNodePos;
                }

                mLeaf = frame;

                LockResult result;
                if (variant >= VARIANT_NO_LOCK) {
                    result = LockResult.UNOWNED;
                } else if ((result = tryLockKey(txn)) == null) {
                    // Unable to immediately acquire the lock.
                    if (pos < 0) {
                        frame.mNotFoundKey = key;
                    }
                    mValue = NOT_LOADED;
                    node.releaseExclusive();
                    // This might fail to acquire the lock too, but the cursor
                    // is at the proper position, and with the proper state.
                    return doLoad(txn);
                }

                if (pos < 0) {
                    frame.mNotFoundKey = key;
                    mValue = null;
                    if (variant < VARIANT_RETAIN) {
                        node.releaseExclusive();
                    }
                } else {
                    if (variant == VARIANT_CHECK) {
                        mValue = NOT_LOADED;
                    } else {
                        try {
                            mValue = mKeyOnly ? node.hasLeafValue(pos)
                                : node.retrieveLeafValue(mTree, pos);
                        } catch (Throwable e) {
                            mValue = NOT_LOADED;
                            node.releaseExclusive();
                            throw rethrow(e);
                        }
                        if (variant < VARIANT_NO_LOCK) {
                            node.releaseExclusive();
                        }
                    }
                }
                return result;
            }

            Split split = node.mSplit;
            if (split == null) {
                int childPos = Node.internalPos(node.binarySearch(key));
                frame.bind(node, childPos);
                try {
                    node = latchChild(node, childPos, true);
                } catch (Throwable e) {
                    throw cleanup(e, frame);
                }
            } else {
                // Follow search into split, binding this frame to the unsplit
                // node as if it had not split. The binding will be corrected
                // when split is finished.

                final Node sibling = split.latchSibling();

                final Node left, right;
                if (split.mSplitRight) {
                    left = node;
                    right = sibling;
                } else {
                    left = sibling;
                    right = node;
                }

                final Node selected;
                final int selectedPos;

                if (split.compare(key) < 0) {
                    selected = left;
                    selectedPos = Node.internalPos(left.binarySearch(key));
                    frame.bind(node, selectedPos);
                    right.releaseExclusive();
                } else {
                    selected = right;
                    selectedPos = Node.internalPos(right.binarySearch(key));
                    frame.bind(node, left.highestInternalPos() + 2 + selectedPos);
                    left.releaseExclusive();
                }

                try {
                    node = latchChild(selected, selectedPos, true);
                } catch (Throwable e) {
                    throw cleanup(e, frame);
                }
            }

            frame = new TreeCursorFrame(frame);
        }
    }

    /**
     * With node latched, try to lock the current key. Method expects mKeyHash
     * to be valid. Returns null if lock is required but not immediately available.
     *
     * @param txn can be null
     */
    private LockResult tryLockKey(Transaction txn) {
        LockMode mode;

        if (txn == null || (mode = txn.lockMode()) == LockMode.READ_COMMITTED) {
            // If lock is available, no need to acquire full lock and
            // immediately release it because node is latched.
            return mTree.isLockAvailable(txn, mKey, mKeyHash) ? LockResult.UNOWNED : null;
        }

        try {
            LockResult result;

            switch (mode) {
            default: // no read lock requested by READ_UNCOMMITTED or UNSAFE
                return LockResult.UNOWNED;

            case REPEATABLE_READ:
                result = txn.tryLockShared(mTree.mId, mKey, mKeyHash, 0);
                break;

            case UPGRADABLE_READ:
                result = txn.tryLockUpgradable(mTree.mId, mKey, mKeyHash, 0);
                break;
            }

            return result.isHeld() ? result : null;
        } catch (DeadlockException e) {
            // Not expected with timeout of zero anyhow.
            return null;
        }
    }

    @Override
    public LockResult random(byte[] lowKey, byte[] highKey) throws IOException {
        Random rnd = Utils.random();

        start: while (true) {
            mKey = null;
            mKeyHash = 0;
            mValue = null;

            Node node = mTree.mRoot;
            TreeCursorFrame frame = reset(node);

            search: while (true) {
                if (node.mSplit != null) {
                    // Bind to anything to finish the split.
                    frame.bind(node, 0);
                    node = finishSplit(frame, node);
                }

                int pos;
                select: {
                    if (highKey == null) {
                        pos = node.highestPos() + 2;
                    } else {
                        pos = node.binarySearch(highKey);
                        if (!node.isLeaf()) {
                            pos = Node.internalPos(pos);
                        } else if (pos < 0) {
                            pos = ~pos;
                        }
                    }

                    if (lowKey == null) {
                        if (pos > 0) {
                            pos = (pos == 2) ? 0 : (rnd.nextInt(pos >> 1) << 1);
                            break select;
                        }
                    } else {
                        int lowPos = node.binarySearch(lowKey);
                        if (!node.isLeaf()) {
                            lowPos = Node.internalPos(lowPos);
                        } else if (lowPos < 0) {
                            lowPos = ~lowPos;
                        }
                        int range = pos - lowPos;
                        if (range > 0) {
                            pos = (range == 2) ? lowPos : lowPos + (rnd.nextInt(range >> 1) << 1);
                            break select;
                        }
                    }

                    // Node is empty or out of bounds, so pop up the tree.
                    TreeCursorFrame parent = frame.mParentFrame;
                    node.releaseExclusive();

                    if (parent == null) {
                        // Usually the root frame refers to the root node, but
                        // it can be wrong if the tree height is changing.
                        Node root = mTree.mRoot;
                        if (node == root) {
                            return LockResult.UNOWNED;
                        }
                        root.acquireExclusive();
                        node = root;
                    } else {
                        frame = parent;
                        node = frame.acquireExclusive();
                    }

                    continue search;
                }

                frame.bind(node, pos);

                if (node.isLeaf()) {
                    mLeaf = frame;
                    Transaction txn = mTxn;
                    mKeyHash = keyHashForLoad(txn, mKey = node.retrieveKey(pos));

                    LockResult result;
                    if ((result = tryLockKey(txn)) == null) {
                        // Unable to immediately acquire the lock.
                        mValue = NOT_LOADED;
                        node.releaseExclusive();
                        // This might fail to acquire the lock too, but the cursor
                        // is at the proper position, and with the proper state.
                        result = doLoad(txn);
                    } else {
                        try {
                            mValue = mKeyOnly ? node.hasLeafValue(pos)
                                : node.retrieveLeafValue(mTree, pos);
                        } catch (Throwable e) {
                            mValue = NOT_LOADED;
                            node.releaseExclusive();
                            throw rethrow(e);
                        }
                        node.releaseExclusive();
                    }

                    if (mValue == null) {
                        // Skip over ghosts. Attempting to lock ghosts in the
                        // first place is correct behavior, avoiding bias.
                        if (result == LockResult.ACQUIRED) {
                            txn.unlock();
                        }
                        frame = leafExclusiveNotSplit();
                        result = rnd.nextBoolean() ? next(txn, frame) : previous(txn, frame);
                        if (mValue == null) {
                            // Nothing but ghosts in selected direction, so start over.
                            continue start;
                        }
                    }

                    return result;
                } else {
                    try {
                        node = latchChild(node, pos, true);
                    } catch (Throwable e) {
                        throw cleanup(e, frame);
                    }
                }

                frame = new TreeCursorFrame(frame);
            }
        }
    }

    @Override
    public LockResult load() throws IOException {
        // This will always acquire a lock if required to. A try-lock pattern
        // can skip the lock acquisition in certain cases, but the optimization
        // doesn't seem worth the trouble.
        return doLoad(mTxn);
    }

    /**
     * Must be called with node latch not held.
     */
    private LockResult doLoad(Transaction txn) throws IOException {
        byte[] key = mKey;
        if (key == null) {
            throw new IllegalStateException("Cursor position is undefined");
        }

        LockResult result;
        Locker locker;

        if (txn == null) {
            result = LockResult.UNOWNED;
            locker = mTree.lockSharedLocal(key, keyHash());
        } else {
            switch (txn.lockMode()) {
            default: // no read lock requested by READ_UNCOMMITTED or UNSAFE
                result = LockResult.UNOWNED;
                locker = null;
                break;

            case READ_COMMITTED:
                if ((result = txn.lockShared(mTree.mId, key, keyHash())) == LockResult.ACQUIRED) {
                    result = LockResult.UNOWNED;
                    locker = txn;
                } else {
                    locker = null;
                }
                break;

            case REPEATABLE_READ:
                result = txn.lockShared(mTree.mId, key, keyHash());
                locker = null;
                break;

            case UPGRADABLE_READ:
                result = txn.lockUpgradable(mTree.mId, key, keyHash());
                locker = null;
                break;
            }
        }

        try {
            TreeCursorFrame frame = leafSharedNotSplit();
            Node node = frame.mNode;
            try {
                int pos = frame.mNodePos;
                mValue = pos >= 0 ? node.retrieveLeafValue(mTree, pos) : null;
            } finally {
                node.releaseShared();
            }
            return result;
        } finally {
            if (locker != null) {
                locker.unlock();
            }
        }
    }

    @Override
    public void store(byte[] value) throws IOException {
        byte[] key = mKey;
        if (key == null) {
            throw new IllegalStateException("Cursor position is undefined");
        }

        try {
            final Transaction txn = mTxn;
            final Locker locker = mTree.lockExclusive(txn, key, keyHash());
            try {
                TreeCursorFrame leaf = leafExclusive(); 
                final Lock sharedCommitLock = mTree.mDatabase.sharedCommitLock();
                sharedCommitLock.lock();
                try {
                    Node node = store(txn, leaf, value);
                    if (node != null) {
                        node.releaseExclusive();
                    }
                } finally {
                    sharedCommitLock.unlock();
                }
            } finally {
                if (locker != null) {
                    locker.unlock();
                }
            }
        } catch (Throwable e) {
            throw handleException(e);
        }
    }

    /**
     * Called by Tree.clear method when using auto-commit transaction. Lock
     * acquisition is lenient. If record cannot be locked, it is skipped.
     */
    /*
    long clearTo(byte[] end, boolean inclusive) throws IOException {
        byte[] key = mKey;
        if (key == null) {
            return 0;
        }

        final Lock sharedCommitLock = mTree.mDatabase.sharedCommitLock();
        final long indexId = mTree.mId;
        final Locker locker = mTree.mLockManager.localLocker();

        long count = 0;

        do {
            int compare;
            if (end == null) {
                compare = -1;
            } else {
                compare = compareKeys(key, 0, key.length, end, 0, end.length);
                if (compare > 0 || (compare == 0 && !inclusive)) {
                    break;
                }
            }

            sharedCommitLock.lock();
            try {
                if (locker.tryLockExclusive(indexId, key, keyHash(), 0).isHeld()) {
                    try {
                        store(null, leafExclusive(), null);
                        count++;
                    } finally {
                        locker.unlock();
                    }
                }
            } catch (Throwable e) {
                throw handleException(e);
            } finally {
                sharedCommitLock.unlock();
            }

            if (compare >= 0) {
                break;
            }

            next();
        } while ((key = mKey) != null);

        return count;
    }
    */

    /**
     * Atomic find and store operation. Cursor is reset as a side-effect.
     */
    byte[] findAndStore(byte[] key, byte[] value) throws IOException {
        try {
            final Transaction txn = mTxn;
            final int hash = keyHashForStore(txn, key);
            final Locker locker = mTree.lockExclusive(txn, key, hash);
            try {
                // Find with no lock because it has already been acquired.
                find(null, key, hash, VARIANT_NO_LOCK);
                byte[] oldValue = mValue;

                final Lock sharedCommitLock = mTree.mDatabase.sharedCommitLock();
                sharedCommitLock.lock();
                try {
                    Node node = store(txn, mLeaf, value);
                    sharedCommitLock.unlock();
                    if (node == null) {
                        reset();
                    } else {
                        resetLatched(node);
                    }
                    return oldValue;
                } catch (IOException e) {
                    sharedCommitLock.unlock();
                    throw e;
                }
            } finally {
                if (locker != null) {
                    locker.unlock();
                }
            }
        } catch (Throwable e) {
            throw handleException(e);
        }
    }

    static final byte[] MODIFY_INSERT = new byte[0], MODIFY_REPLACE = new byte[0];

    /**
     * Atomic find and modify operation. Cursor is reset as a side-effect.
     *
     * @param oldValue MODIFY_INSERT, MODIFY_REPLACE, else update mode
     */
    boolean findAndModify(byte[] key, byte[] oldValue, byte[] newValue) throws IOException {
        final Transaction txn = mTxn;
        final int hash = keyHashForStore(txn, key);

        try {
            // Note: Acquire exclusive lock instead of performing upgrade
            // sequence. The upgrade would need to be performed with the node
            // latch held, which is deadlock prone.

            if (txn == null) {
                Locker locker = mTree.lockExclusiveLocal(key, hash);
                try {
                    return doFindAndModify(null, key, hash, oldValue, newValue);
                } finally {
                    locker.unlock();
                }
            }

            LockResult result;

            LockMode mode = txn.lockMode();
            if (mode == LockMode.UNSAFE) {
                // Indicate that no unlock should be performed.
                result = LockResult.OWNED_EXCLUSIVE;
            } else {
                result = txn.lockExclusive(mTree.mId, key, hash);
                if (result == LockResult.ACQUIRED &&
                    (mode == LockMode.REPEATABLE_READ || mode == LockMode.UPGRADABLE_READ))
                {
                    // Downgrade to upgradable when no modification is made, to
                    // preserve repeatable semantics and allow upgrade later.
                    result = LockResult.UPGRADED;
                }
            }

            try {
                if (doFindAndModify(txn, key, hash, oldValue, newValue)) {
                    // Indicate that no unlock should be performed.
                    result = LockResult.OWNED_EXCLUSIVE;
                    return true;
                }
                return false;
            } finally {
                if (result == LockResult.ACQUIRED) {
                    txn.unlock();
                } else if (result == LockResult.UPGRADED) {
                    txn.unlockToUpgradable();
                }
            }
        } catch (Throwable e) {
            throw handleException(e);
        }
    }

    private boolean doFindAndModify(Transaction txn, byte[] key, int hash,
                                    byte[] oldValue, byte[] newValue)
        throws IOException
    {
        // Find with no lock because caller must already acquire exclusive lock.
        find(null, key, hash, VARIANT_NO_LOCK);

        check: {
            if (oldValue == MODIFY_INSERT) {
                if (mValue == null) {
                    // Insert allowed.
                    break check;
                }
            } else if (oldValue == MODIFY_REPLACE) {
                if (mValue != null) {
                    // Replace allowed.
                    break check;
                }
            } else {
                if (mValue != null) {
                    if (Arrays.equals(oldValue, mValue)) {
                        // Update allowed.
                        break check;
                    }
                } else if (oldValue == null) {
                    if (newValue == null) {
                        // Update allowed, but nothing changed.
                        resetLatched(mLeaf.mNode);
                        return true;
                    } else {
                        // Update allowed.
                        break check;
                    }
                }
            }

            resetLatched(mLeaf.mNode);
            return false;
        }

        final Lock sharedCommitLock = mTree.mDatabase.sharedCommitLock();
        sharedCommitLock.lock();
        try {
            Node node = store(txn, mLeaf, newValue);
            sharedCommitLock.unlock();
            if (node == null) {
                reset();
            } else {
                resetLatched(node);
            }
            return true;
        } catch (IOException e) {
            sharedCommitLock.unlock();
            throw e;
        }
    }

    /**
     * Non-transactional ghost delete. Caller is expected to hold exclusive key lock. Method
     * does nothing if a value exists. Cursor is always reset as a side-effect.
     *
     * @return false if Tree is closed
     */
    boolean deleteGhost(byte[] key) throws IOException {
        try {
            // Find with no lock because it has already been acquired.
            // TODO: Use nearby optimization when used with transactional Index.clear.
            find(null, key, 0, VARIANT_NO_LOCK);

            TreeCursorFrame leaf = mLeaf;
            if (leaf.mNode.mPage == EMPTY_BYTES) {
                resetLatched(leaf.mNode);
                return false;
            }

            if (mValue == null) {
                final Lock sharedCommitLock = mTree.mDatabase.sharedCommitLock();
                sharedCommitLock.lock();
                try {
                    Node node = store(Transaction.BOGUS, leaf, null);
                    sharedCommitLock.unlock();
                    if (node == null) {
                        reset();
                    } else {
                        resetLatched(node);
                    }
                } catch (IOException e) {
                    sharedCommitLock.unlock();
                    throw e;
                }
            } else {
                resetLatched(leaf.mNode);
            }

            return true;
        } catch (Throwable e) {
            throw handleException(e);
        }
    }

    /**
     * Caller must hold shared commit lock, to prevent checkpoints from
     * observing in-progress splits.
     *
     * @param leaf leaf frame, latched exclusively, which is released by this
     * method if an exception is thrown
     * @return latch to release, or null if already released
     */
    private Node store(Transaction txn, final TreeCursorFrame leaf, byte[] value)
        throws IOException
    {
        byte[] key = mKey;
        Node node = leaf.mNode;
        try {
            if (value == null) {
                // Delete entry...

                if (leaf.mNodePos < 0) {
                    // Entry doesn't exist, so nothing to do.
                    mValue = null;
                    return node;
                }

                node = notSplitDirty(leaf);
                final int pos = leaf.mNodePos;

                if (txn == null) {
                    mTree.redoStore(key, null);
                    node.deleteLeafEntry(mTree, pos);
                } else if (txn.lockMode() != LockMode.UNSAFE) {
                    node.txnDeleteLeafEntry(txn, mTree, key, keyHash(), pos);
                    // Above operation leaves a ghost, so no cursors to fix.
                    mValue = null;
                    return node;
                } else {
                    if (txn.mDurabilityMode != DurabilityMode.NO_REDO) {
                        mTree.redoStoreNoLock(key, null);
                    }
                    node.deleteLeafEntry(mTree, pos);
                }

                int newPos = ~pos;
                leaf.mNodePos = newPos;
                leaf.mNotFoundKey = key;

                // Fix all cursors bound to the node.
                TreeCursorFrame frame = node.mLastCursorFrame;
                do {
                    if (frame == leaf) {
                        // Don't need to fix self.
                        continue;
                    }

                    int framePos = frame.mNodePos;

                    if (framePos == pos) {
                        frame.mNodePos = newPos;
                        frame.mNotFoundKey = key;
                    } else if (framePos > pos) {
                        frame.mNodePos = framePos - 2;
                    } else if (framePos < newPos) {
                        // Position is a complement, so add instead of subtract.
                        frame.mNodePos = framePos + 2;
                    }
                } while ((frame = frame.mPrevCousin) != null);

                if (node.shouldLeafMerge()) {
                    try {
                        mergeLeaf(leaf, node);
                    } finally {
                        // Always released by mergeLeaf.
                        node = null;
                    }
                }

                mValue = null;
                return node;
            }

            // Update and insert always dirty the node.
            node = notSplitDirty(leaf);
            final int pos = leaf.mNodePos;

            if (pos >= 0) {
                // Update entry...

                if (txn == null) {
                    mTree.redoStore(key, value);
                } else if (txn.lockMode() != LockMode.UNSAFE) {
                    node.txnPreUpdateLeafEntry(txn, mTree, key, pos);
                    if (txn.mDurabilityMode != DurabilityMode.NO_REDO) {
                        txn.redoStore(mTree.mId, key, value);
                    }
                } else if (txn.mDurabilityMode != DurabilityMode.NO_REDO) {
                    mTree.redoStoreNoLock(key, value);
                }

                node.updateLeafValue(mTree, pos, 0, value);

                if (node.shouldLeafMerge()) {
                    try {
                        mergeLeaf(leaf, node);
                    } finally {
                        // Always released by mergeLeaf.
                        node = null;
                    }
                } else {
                    if (node.mSplit != null) {
                        node = finishSplit(leaf, node);
                    }
                }

                mValue = value;
                return node;
            }

            // Insert entry...

            if (txn == null) {
                mTree.redoStore(key, value);
            } else if (txn.lockMode() != LockMode.UNSAFE) {
                txn.undoDelete(mTree.mId, key);
                if (txn.mDurabilityMode != DurabilityMode.NO_REDO) {
                    txn.redoStore(mTree.mId, key, value);
                }
            } else if (txn.mDurabilityMode != DurabilityMode.NO_REDO) {
                mTree.redoStoreNoLock(key, value);
            }

            int newPos = ~pos;
            node.insertLeafEntry(mTree, newPos, key, value);

            leaf.mNodePos = newPos;
            leaf.mNotFoundKey = null;

            // Fix all cursors bound to the node.
            // Note: Same code as in insertFragmented method.
            TreeCursorFrame frame = node.mLastCursorFrame;
            do {
                if (frame == leaf) {
                    // Don't need to fix self.
                    continue;
                }

                int framePos = frame.mNodePos;

                if (framePos == pos) {
                    // Other cursor is at same not-found position as this one
                    // was. If keys are the same, then other cursor switches
                    // to a found state as well. If key is greater, then
                    // position needs to be updated.

                    byte[] frameKey = frame.mNotFoundKey;
                    int compare = compareKeys
                        (frameKey, 0, frameKey.length, key, 0, key.length);
                    if (compare > 0) {
                        // Position is a complement, so subtract instead of add.
                        frame.mNodePos = framePos - 2;
                    } else if (compare == 0) {
                        frame.mNodePos = newPos;
                        frame.mNotFoundKey = null;
                    }
                } else if (framePos >= newPos) {
                    frame.mNodePos = framePos + 2;
                } else if (framePos < pos) {
                    // Position is a complement, so subtract instead of add.
                    frame.mNodePos = framePos - 2;
                }
            } while ((frame = frame.mPrevCousin) != null);

            if (node.mSplit != null) {
                node = finishSplit(leaf, node);
            }

            mValue = value;
        } catch (Throwable e) {
            if (node != null) {
                node.releaseExclusive();
            }
            throw rethrow(e);
        }

        return node;
    }

    /**
     * Non-transactional insert of a fragmented value. Cursor value is
     * NOT_LOADED as a side-effect.
     *
     * @param leaf leaf frame, latched exclusively, which is released by this method
     */
    boolean insertFragmented(byte[] value) throws IOException {
        byte[] key = mKey;
        if (key == null) {
            throw new IllegalStateException("Cursor position is undefined");
        }
        if (value == null) {
            throw new IllegalArgumentException("Value is null");
        }

        Lock sharedCommitLock = mTree.mDatabase.sharedCommitLock();
        sharedCommitLock.lock();
        try {
            final TreeCursorFrame leaf = leafExclusive();
            Node node = notSplitDirty(leaf);
            try {
                final int pos = leaf.mNodePos;
                if (pos >= 0) {
                    // Entry already exists.
                    if (mValue != null) {
                        return false;
                    }
                    // Replace ghost.
                    node.updateLeafValue(mTree, pos, Node.VALUE_FRAGMENTED, value);
                } else {
                    int newPos = ~pos;
                    node.insertFragmentedLeafEntry(mTree, newPos, key, value);

                    leaf.mNodePos = newPos;
                    leaf.mNotFoundKey = null;

                    // Fix all cursors bound to the node.
                    // Note: Same code as in store method.
                    TreeCursorFrame frame = node.mLastCursorFrame;
                    do {
                        if (frame == leaf) {
                            // Don't need to fix self.
                            continue;
                        }

                        int framePos = frame.mNodePos;

                        if (framePos == pos) {
                            // Other cursor is at same not-found position as this one
                            // was. If keys are the same, then other cursor switches
                            // to a found state as well. If key is greater, then
                            // position needs to be updated.

                            byte[] frameKey = frame.mNotFoundKey;
                            int compare = compareKeys
                                (frameKey, 0, frameKey.length, key, 0, key.length);
                            if (compare > 0) {
                                // Position is a complement, so subtract instead of add.
                                frame.mNodePos = framePos - 2;
                            } else if (compare == 0) {
                                frame.mNodePos = newPos;
                                frame.mNotFoundKey = null;
                            }
                        } else if (framePos >= newPos) {
                            frame.mNodePos = framePos + 2;
                        } else if (framePos < pos) {
                            // Position is a complement, so subtract instead of add.
                            frame.mNodePos = framePos - 2;
                        }
                    } while ((frame = frame.mPrevCousin) != null);
                }

                if (node.mSplit != null) {
                    node = finishSplit(leaf, node);
                }

                mValue = NOT_LOADED;
            } finally {
                node.releaseExclusive();
            }
        } catch (Throwable e) {
            throw handleException(e);
        } finally {
            sharedCommitLock.unlock();
        }

        return true;
    }

    private IOException handleException(Throwable e) throws IOException {
        // Any unexpected exception can corrupt the internal store state.
        // Closing down protects the persisted state.
        if (mLeaf == null && e instanceof IllegalStateException) {
            // Exception is caused by cursor state; store is safe.
            throw (IllegalStateException) e;
        }

        if (e instanceof DatabaseException) {
            DatabaseException de = (DatabaseException) e;
            if (de.isRecoverable()) {
                throw de;
            }
        }

        try {
            throw closeOnFailure(mTree.mDatabase, e);
        } finally {
            reset();
        }
    }

    @Override
    public TreeCursor copy() {
        TreeCursor copy = new TreeCursor(mTree, mTxn);
        TreeCursorFrame frame = mLeaf;
        if (frame != null) {
            TreeCursorFrame frameCopy = new TreeCursorFrame();
            frame.copyInto(frameCopy);
            copy.mLeaf = frameCopy;
        }
        copy.mKey = mKey;
        copy.mKeyHash = mKeyHash;
        if (!(copy.mKeyOnly = mKeyOnly)) {
            byte[] value = mValue;
            copy.mValue = (value == null || value.length == 0) ? value : value.clone();
        }
        return copy;
    }

    @Override
    public void reset() {
        TreeCursorFrame frame = mLeaf;
        mLeaf = null;
        mKey = null;
        mKeyHash = 0;
        mValue = null;
        if (frame != null) {
            TreeCursorFrame.popAll(frame);
        }
    }

    /**
     * Reset with leaf already latched exclusively.
     */
    private void resetLatched(Node node) {
        TreeCursorFrame frame = mLeaf;
        mLeaf = null;
        mKey = null;
        mKeyHash = 0;
        mValue = null;
        frame = frame.pop();
        node.releaseExclusive();
        if (frame != null) {
            TreeCursorFrame.popAll(frame);
        }
    }

    /**
     * Called if an exception is thrown while frames are being constructed.
     * Given frame does not need to be bound, but it must not be latched.
     */
    private RuntimeException cleanup(Throwable e, TreeCursorFrame frame) {
        mLeaf = frame;
        reset();
        return rethrow(e);
    }

    @Override
    public void close() {
        reset();
    }

    @Override
    public void close(Throwable cause) {
        try {
            if (cause instanceof DatabaseException) {
                DatabaseException de = (DatabaseException) cause;
                if (de.isRecoverable()) {
                    return;
                }
            }
            throw closeOnFailure(mTree.mDatabase, cause);
        } catch (IOException e) {
            // Ignore.
        } finally {
            reset();
        }
    }

    /**
     * Resets all frames and latches root node, exclusively. Although the
     * normal reset could be called directly, this variant avoids unlatching
     * the root node, since a find operation would immediately relatch it.
     *
     * @return new or recycled frame
     */
    private TreeCursorFrame reset(Node root) {
        TreeCursorFrame frame = mLeaf;
        if (frame == null) {
            // Allocate new frame before latching root -- allocation can block.
            frame = new TreeCursorFrame();
            root.acquireExclusive();
            return frame;
        }

        mLeaf = null;

        while (true) {
            Node node = frame.acquireExclusive();
            TreeCursorFrame parent = frame.pop();

            if (parent == null) {
                // Usually the root frame refers to the root node, but it
                // can be wrong if the tree height is changing.
                if (node != root) {
                    node.releaseExclusive();
                    root.acquireExclusive();
                }
                return frame;
            }

            node.releaseExclusive();
            frame = parent;
        }
    }

    int height() {
        int height = 0;
        TreeCursorFrame frame = mLeaf;
        while (frame != null) {
            height++;
            frame = frame.mParentFrame;
        }
        return height;
    }

    /**
     * Verifies from the current node to the last.
     *
     * @return false if should stop
     */
    boolean verify(final int height, VerificationObserver observer) throws IOException {
        if (height > 0) {
            final Node[] stack = new Node[height];

            while (key() != null) {
                verifyFrames(height, stack, mLeaf, observer);
                // Move to next node by first setting current node position higher
                // than possible.
                mLeaf.mNodePos = Integer.MAX_VALUE - 1;
                next();
            }
        }

        return true;
    }

    private boolean verifyFrames(int level, Node[] stack, TreeCursorFrame frame,
                                 VerificationObserver observer)
    {
        TreeCursorFrame parentFrame = frame.mParentFrame;

        if (parentFrame != null) {
            Node parentNode = parentFrame.mNode;
            int parentLevel = level - 1;
            if (parentLevel > 0 && stack[parentLevel] != parentNode) {
                parentNode = parentFrame.acquireShared();
                parentNode.releaseShared();
                if (stack[parentLevel] != parentNode) {
                    stack[parentLevel] = parentNode;
                    if (!verifyFrames(parentLevel, stack, parentFrame, observer)) {
                        return false;
                    }
                }
            }

            // Verify child node keys are lower/higher than parent node.

            parentNode = parentFrame.acquireShared();
            Node childNode = frame.acquireShared();

            int parentPos = parentFrame.mNodePos;

            int childPos;
            boolean left;
            if (parentPos >= parentNode.highestInternalPos()) {
                // Verify lowest child key is greater than or equal to parent key.
                parentPos = parentNode.highestKeyPos();
                childPos = 0;
                left = false;
            } else {
                // Verify highest child key is lower than parent key.
                childPos = childNode.highestKeyPos();
                left = true;
            }

            byte[] parentKey = parentNode.retrieveKey(parentPos);
            byte[] childKey = childNode.retrieveKey(childPos);
            long childId = childNode.mId;

            childNode.releaseShared();
            parentNode.releaseShared();

            int compare = compareKeys(childKey, parentKey);

            if (left) {
                if (compare >= 0) {
                    if (!observer.indexNodeFailed
                        (childId, level, "Child keys are not less than parent key"))
                    {
                        return false;
                    }
                }
            } else if (compare < 0) {
                if (!observer.indexNodeFailed
                    (childId, level, "Child keys are not greater than or equal to parent key"))
                {
                    return false;
                }
            }

            // Verify node level types.

            switch (parentNode.mType) {
            case Node.TYPE_TN_IN:
                if (childNode.mType == Node.TYPE_TN_LEAF) {
                    if (!observer.indexNodeFailed
                        (childId, level,
                         "Child is a leaf, but parent is a regular internal node"))
                    {
                        return false;
                    }
                }
                break;
            case Node.TYPE_TN_BIN:
                if (childNode.mType != Node.TYPE_TN_LEAF) {
                    if (!observer.indexNodeFailed
                        (childId, level,
                         "Child is not a leaf, but parent is a bottom internal node"))
                    {
                        return false;
                    }
                }
                break;
            case Node.TYPE_TN_LEAF:
                if (!observer.indexNodeFailed(childId, level, "Child parent is a leaf node")) {
                    return false;
                }
                break;
            }
        }

        return frame.acquireShared().verifyTreeNode(level, observer);
    }

    /**
     * Checks that leaf is defined and returns it.
     */
    private TreeCursorFrame leaf() {
        TreeCursorFrame leaf = mLeaf;
        if (leaf == null) {
            throw new IllegalStateException("Cursor position is undefined");
        }
        return leaf;
    }

    /**
     * Latches and returns leaf frame, which might be split.
     */
    private TreeCursorFrame leafExclusive() {
        TreeCursorFrame leaf = leaf();
        leaf.acquireExclusive();
        return leaf;
    }

    /**
     * Latches and returns leaf frame, not split.
     *
     * @throws IllegalStateException if unpositioned
     */
    TreeCursorFrame leafExclusiveNotSplit() throws IOException {
        TreeCursorFrame leaf = leaf();
        Node node = leaf.acquireExclusive();
        if (node.mSplit != null) {
            finishSplit(leaf, node);
        }
        return leaf;
    }

    /**
     * Latches and returns leaf frame, not split.
     *
     * @throws IllegalStateException if unpositioned
<<<<<<< HEAD
     */
    TreeCursorFrame leafExclusiveNotSplitDirty() throws IOException {
        TreeCursorFrame frame = leafExclusive();
        notSplitDirty(leafExclusive());
        return frame;
    }

    /**
     * Latches and returns leaf frame, not split.
     *
     * @throws IllegalStateException if unpositioned
=======
>>>>>>> 19bebba8
     */
    TreeCursorFrame leafSharedNotSplit() throws IOException {
        TreeCursorFrame leaf = leaf();
        Node node = leaf.acquireShared();
        if (node.mSplit != null) {
            doSplit: {
                if (!node.tryUpgrade()) {
                    node.releaseShared();
                    node = leaf.acquireExclusive();
                    if (node.mSplit == null) {
                        break doSplit;
                    }
                }
                node = finishSplit(leaf, node);
            }
            node.downgrade();
        }
        return leaf;
    }

    /**
     * Called with exclusive frame latch held, which is retained. Leaf frame is
     * dirtied, any split is finished, and the same applies to all parent
     * nodes. Caller must hold shared commit lock, to prevent deadlock. Node
     * latch is released if an exception is thrown.
     *
     * @return replacement node, still latched
     */
    private Node notSplitDirty(final TreeCursorFrame frame) throws IOException {
        Node node = frame.mNode;

        if (node.mSplit != null) {
            // Already dirty, but finish the split.
            return finishSplit(frame, node);
        }

        Database db = mTree.mDatabase;
        if (!db.shouldMarkDirty(node)) {
            return node;
        }

        TreeCursorFrame parentFrame = frame.mParentFrame;
        if (parentFrame == null) {
            try {
                db.doMarkDirty(mTree, node);
                return node;
            } catch (Throwable e) {
                node.releaseExclusive();
                throw rethrow(e);
            }
        }

        // Make sure the parent is not split and dirty too.
        Node parentNode;
        doParent: {
            parentNode = parentFrame.tryAcquireExclusive();
            if (parentNode == null) {
                node.releaseExclusive();
                parentFrame.acquireExclusive();
            } else if (parentNode.mSplit != null || db.shouldMarkDirty(parentNode)) {
                node.releaseExclusive();
            } else {
                break doParent;
            }
            parentNode = notSplitDirty(parentFrame);
            node = frame.acquireExclusive();
        }

        while (node.mSplit != null) {
            // Already dirty now, but finish the split. Since parent latch is
            // already held, no need to call into the regular finishSplit
            // method. It would release latches and recheck everything.
            try {
                parentNode.insertSplitChildRef(mTree, parentFrame.mNodePos, node);
            } catch (Throwable e) {
                parentNode.releaseExclusive();
                node.releaseExclusive();
                throw rethrow(e);
            }
            if (parentNode.mSplit != null) {
                parentNode = finishSplit(parentFrame, parentNode);
            }
            node = frame.acquireExclusive();
        }
        
        try {
            if (db.markDirty(mTree, node)) {
                parentNode.updateChildRefId(parentFrame.mNodePos, node.mId);
            }
            return node;
        } catch (Throwable e) {
            node.releaseExclusive();
            throw rethrow(e);
        } finally {
            parentNode.releaseExclusive();
        }
    }

    /**
     * Caller must hold exclusive latch, which is released by this method.
     */
    private void mergeLeaf(final TreeCursorFrame leaf, Node node) throws IOException {
        final TreeCursorFrame parentFrame = leaf.mParentFrame;
        node.releaseExclusive();

        if (parentFrame == null) {
            // Root node cannot merge into anything.
            return;
        }

        Node parentNode = parentFrame.acquireExclusive();

        Node leftNode, rightNode;
        int nodeAvail;
        while (true) {
            if (parentNode.mSplit != null) {
                parentNode = finishSplit(parentFrame, parentNode);
            }

            if (parentNode.numKeys() <= 0) {
                parentNode.releaseExclusive();
                return;
            }

            // Latch leaf and siblings in a strict left-to-right order to avoid deadlock.
            int pos = parentFrame.mNodePos;
            if (pos == 0) {
                leftNode = null;
            } else {
                leftNode = latchChild(parentNode, pos - 2, false);
                if (leftNode.mSplit != null) {
                    // Finish sibling split.
                    try {
                        parentNode.insertSplitChildRef(mTree, pos - 2, leftNode);
                        continue;
                    } catch (Throwable e) {
                        leftNode.releaseExclusive();
                        parentNode.releaseExclusive();
                        throw rethrow(e);
                    }
                }
            }

            node = leaf.acquireExclusive();

            // Double check that node should still merge.
            if (!node.shouldMerge(nodeAvail = node.availableLeafBytes())) {
                if (leftNode != null) {
                    leftNode.releaseExclusive();
                }
                node.releaseExclusive();
                parentNode.releaseExclusive();
                return;
            }

            if (pos >= parentNode.highestInternalPos()) {
                rightNode = null;
            } else {
                try {
                    rightNode = latchChild(parentNode, pos + 2, false);
                } catch (Throwable e) {
                    if (leftNode != null) {
                        leftNode.releaseExclusive();
                    }
                    node.releaseExclusive();
                    throw rethrow(e);
                }

                if (rightNode.mSplit != null) {
                    // Finish sibling split.
                    if (leftNode != null) {
                        leftNode.releaseExclusive();
                    }
                    node.releaseExclusive();
                    try {
                        parentNode.insertSplitChildRef(mTree, pos + 2, rightNode);
                        continue;
                    } catch (Throwable e) {
                        rightNode.releaseExclusive();
                        parentNode.releaseExclusive();
                        throw rethrow(e);
                    }
                }
            }

            break;
        }

        // Select a left and right pair, and then don't operate directly on the
        // original node and leaf parameters afterwards. The original node ends
        // up being referenced as a left or right member of the pair.

        int leftAvail = leftNode == null ? -1 : leftNode.availableLeafBytes();
        int rightAvail = rightNode == null ? -1 : rightNode.availableLeafBytes();

        // Choose adjacent node pair which has the most available space. If
        // only a rebalance can be performed on the pair, operating on
        // underutilized nodes continues them on a path to deletion.

        int leftPos;
        if (leftAvail < rightAvail) {
            if (leftNode != null) {
                leftNode.releaseExclusive();
            }
            leftPos = parentFrame.mNodePos;
            leftNode = node;
            leftAvail = nodeAvail;
        } else {
            if (rightNode != null) {
                rightNode.releaseExclusive();
            }
            leftPos = parentFrame.mNodePos - 2;
            rightNode = node;
            rightAvail = nodeAvail;
        }

        // Left node must always be marked dirty. Parent is already expected to be dirty.
        try {
            if (mTree.markDirty(leftNode)) {
                parentNode.updateChildRefId(leftPos, leftNode.mId);
            }
        } catch (Throwable e) {
            leftNode.releaseExclusive();
            rightNode.releaseExclusive();
            parentNode.releaseExclusive();
            throw rethrow(e);
        }

        // Determine if both nodes can fit in one node. If so, migrate and
        // delete the right node.
        int remaining = leftAvail + rightAvail - node.mPage.length + Node.TN_HEADER_SIZE;

        if (remaining >= 0) {
            // Migrate the entire contents of the right node into the left
            // node, and then delete the right node.
            try {
                Node.moveLeafToLeftAndDelete(mTree, leftNode, rightNode);
            } catch (Throwable e) {
                leftNode.releaseExclusive();
                parentNode.releaseExclusive();
                throw rethrow(e);
            }
            rightNode = null;
            parentNode.deleteChildRef(leftPos + 2);
        } /*else { // TODO: testing
            // Rebalance nodes, but don't delete anything. Right node must be dirtied too.

            // TODO: IOException; release latches
            if (mTree.markDirty(rightNode)) {
                parentNode.updateChildRefId(leftPos + 2, rightNode.mId);
            }

            // TODO: testing
            if (leftNode.numKeys() == 1 || rightNode.numKeys() == 1) {
                System.out.println("left avail: " + leftAvail + ", right avail: " + rightAvail +
                                   ", left pos: " + leftPos);
                throw new Error("MUST REBALANCE: " + leftNode.numKeys() + ", " + 
                                rightNode.numKeys());
            }

            /*
            System.out.println("left avail: " + leftAvail + ", right avail: " + rightAvail +
                               ", left pos: " + leftPos + ", mode: " + migrateMode);
            * /

            if (leftNode == node) {
                // Rebalance towards left node, which is smaller.
                // TODO
            } else {
                // Rebalance towards right node, which is smaller.
                // TODO
            }
            }*/

        mergeInternal(parentFrame, parentNode, leftNode, rightNode);
    }

    /**
     * Caller must hold exclusive latch, which is released by this method.
     */
    private void mergeInternal(TreeCursorFrame frame, Node node,
                               Node leftChildNode, Node rightChildNode)
        throws IOException
    {
        up: {
            if (node.shouldInternalMerge()) {
                if (node.numKeys() > 0 || node != mTree.mRoot) {
                    // Continue merging up the tree.
                    break up;
                }

                // Delete the empty root node, eliminating a tree level.

                // Note: By retaining child latches (although right might have
                // been deleted), another thread is prevented from splitting
                // the lone child. The lone child will become the new root.
                // TODO: Investigate if this creates deadlocks.
                try {
                    node.rootDelete(mTree);
                } catch (Throwable e) {
                    if (rightChildNode != null) {
                        rightChildNode.releaseExclusive();
                    }
                    leftChildNode.releaseExclusive();
                    node.releaseExclusive();
                    throw rethrow(e);
                }
            }

            if (rightChildNode != null) {
                rightChildNode.releaseExclusive();
            }
            leftChildNode.releaseExclusive();
            node.releaseExclusive();
            return;
        }

        if (rightChildNode != null) {
            rightChildNode.releaseExclusive();
        }
        leftChildNode.releaseExclusive();

        // At this point, only one node latch is held, and it should merge with
        // a sibling node. Node is guaranteed to be a internal node.

        TreeCursorFrame parentFrame = frame.mParentFrame;
        node.releaseExclusive();

        if (parentFrame == null) {
            // Root node cannot merge into anything.
            return;
        }

        Node parentNode = parentFrame.acquireExclusive();
        if (parentNode.isLeaf()) {
            throw new AssertionError("Parent node is a leaf");
        }

        Node leftNode, rightNode;
        int nodeAvail;
        while (true) {
            if (parentNode.mSplit != null) {
                parentNode = finishSplit(parentFrame, parentNode);
            }

            if (parentNode.numKeys() <= 0) {
                parentNode.releaseExclusive();
                return;
            }

            // Latch node and siblings in a strict left-to-right order to avoid deadlock.
            int pos = parentFrame.mNodePos;
            if (pos == 0) {
                leftNode = null;
            } else {
                leftNode = latchChild(parentNode, pos - 2, false);
                if (leftNode.mSplit != null) {
                    // Finish sibling split.
                    try {
                        parentNode.insertSplitChildRef(mTree, pos - 2, leftNode);
                        continue;
                    } catch (Throwable e) {
                        leftNode.releaseExclusive();
                        parentNode.releaseExclusive();
                        throw rethrow(e);
                    }
                }
            }

            node = frame.acquireExclusive();

            // Double check that node should still merge.
            if (!node.shouldMerge(nodeAvail = node.availableInternalBytes())) {
                if (leftNode != null) {
                    leftNode.releaseExclusive();
                }
                node.releaseExclusive();
                parentNode.releaseExclusive();
                return;
            }

            if (pos >= parentNode.highestInternalPos()) {
                rightNode = null;
            } else {
                try {
                    rightNode = latchChild(parentNode, pos + 2, false);
                } catch (Throwable e) {
                    if (leftNode != null) {
                        leftNode.releaseExclusive();
                    }
                    node.releaseExclusive();
                    throw rethrow(e);
                }

                if (rightNode.mSplit != null) {
                    // Finish sibling split.
                    if (leftNode != null) {
                        leftNode.releaseExclusive();
                    }
                    node.releaseExclusive();
                    try {
                        parentNode.insertSplitChildRef(mTree, pos + 2, rightNode);
                        continue;
                    } catch (Throwable e) {
                        rightNode.releaseExclusive();
                        parentNode.releaseExclusive();
                        throw rethrow(e);
                    }
                }
            }

            break;
        }

        // Select a left and right pair, and then don't operate directly on the
        // original node and frame parameters afterwards. The original node
        // ends up being referenced as a left or right member of the pair.

        int leftAvail = leftNode == null ? -1 : leftNode.availableInternalBytes();
        int rightAvail = rightNode == null ? -1 : rightNode.availableInternalBytes();

        // Choose adjacent node pair which has the most available space. If
        // only a rebalance can be performed on the pair, operating on
        // underutilized nodes continues them on a path to deletion.

        int leftPos;
        if (leftAvail < rightAvail) {
            if (leftNode != null) {
                leftNode.releaseExclusive();
            }
            leftPos = parentFrame.mNodePos;
            leftNode = node;
            leftAvail = nodeAvail;
        } else {
            if (rightNode != null) {
                rightNode.releaseExclusive();
            }
            leftPos = parentFrame.mNodePos - 2;
            rightNode = node;
            rightAvail = nodeAvail;
        }

        if (leftNode == null || rightNode == null) {
            throw new AssertionError("No sibling node to merge into");
        }

        // Left node must always be marked dirty. Parent is already expected to be dirty.
        try {
            if (mTree.markDirty(leftNode)) {
                parentNode.updateChildRefId(leftPos, leftNode.mId);
            }
        } catch (Throwable e) {
            leftNode.releaseExclusive();
            rightNode.releaseExclusive();
            parentNode.releaseExclusive();
            throw rethrow(e);
        }

        // Determine if both nodes plus parent key can fit in one node. If so,
        // migrate and delete the right node.
        byte[] parentPage = parentNode.mPage;
        int parentEntryLoc = readUnsignedShortLE
            (parentPage, parentNode.mSearchVecStart + leftPos);
        int parentEntryLen = Node.internalEntryLengthAtLoc(parentPage, parentEntryLoc);
        int remaining = leftAvail - parentEntryLen
            + rightAvail - parentPage.length + (Node.TN_HEADER_SIZE - 2);

        if (remaining >= 0) {
            // Migrate the entire contents of the right node into the left
            // node, and then delete the right node.
            try {
                Node.moveInternalToLeftAndDelete
                    (mTree, leftNode, rightNode, parentPage, parentEntryLoc, parentEntryLen);
            } catch (Throwable e) {
                leftNode.releaseExclusive();
                parentNode.releaseExclusive();
                throw rethrow(e);
            }
            rightNode = null;
            parentNode.deleteChildRef(leftPos + 2);
        } /*else { // TODO: testing
            // Rebalance nodes, but don't delete anything. Right node must be dirtied too.

            // TODO: IOException; release latches
            if (mTree.markDirty(rightNode)) {
                parentNode.updateChildRefId(leftPos + 2, rightNode.mId);
            }

            // TODO: testing
            if (leftNode.numKeys() == 1 || rightNode.numKeys() == 1) {
                System.out.println("left avail: " + leftAvail + ", right avail: " + rightAvail +
                                   ", left pos: " + leftPos);
                throw new Error("MUST REBALANCE: " + leftNode.numKeys() + ", " + 
                                rightNode.numKeys());
            }

            /*
            System.out.println("left avail: " + leftAvail + ", right avail: " + rightAvail +
                               ", left pos: " + leftPos + ", mode: " + migrateMode);
            * /

            if (leftNode == node) {
                // Rebalance towards left node, which is smaller.
                // TODO
            } else {
                // Rebalance towards right node, which is smaller.
                // TODO
            }
            }*/

        // Tail call. I could just loop here, but this is simpler.
        mergeInternal(parentFrame, parentNode, leftNode, rightNode);
    }

    /**
     * Caller must hold exclusive latch and it must verify that node has
     * split. Node latch is released if an exception is thrown.
     *
     * @return replacement node, still latched
     */
    private Node finishSplit(final TreeCursorFrame frame, Node node) throws IOException {
        Tree tree = mTree;

        while (node == tree.mRoot) {
            Node stub;
            if (tree.hasStub()) {
                // Don't wait for stub latch, to avoid deadlock. The stub stack
                // is latched up upwards here, but downwards by cursors.
                stub = tree.tryPopStub();
                if (stub == null) {
                    // Latch not immediately available, so release root latch
                    // and try again. This implementation spins, but root
                    // splits are expected to be infrequent.
                    Thread waiter = node.getFirstQueuedThread();
                    node.releaseExclusive();
                    do {
                        Thread.yield();
                    } while (waiter != null && node.getFirstQueuedThread() == waiter);
                    node = frame.acquireExclusive();
                    if (node.mSplit == null) {
                        return node;
                    }
                    continue;
                }
                stub = Tree.validateStub(stub);
            } else {
                stub = null;
            }
            try {
                node.finishSplitRoot(tree, stub);
                return node;
            } catch (Throwable e) {
                node.releaseExclusive();
                throw rethrow(e);
            }
        }

        final TreeCursorFrame parentFrame = frame.mParentFrame;
        node.releaseExclusive();

        Node parentNode = parentFrame.acquireExclusive();
        while (true) {
            if (parentNode.mSplit != null) {
                parentNode = finishSplit(parentFrame, parentNode);
            }
            node = frame.acquireExclusive();
            if (node.mSplit == null) {
                parentNode.releaseExclusive();
                return node;
            }
            try {
                parentNode.insertSplitChildRef(tree, parentFrame.mNodePos, node);
            } catch (Throwable e) {
                node.releaseExclusive();
                parentNode.releaseExclusive();
                throw rethrow(e);
            }
        }
    }

    /**
     * With parent held exclusively, returns child with exclusive latch held.
     * If an exception is thrown, parent and child latches are always released.
     *
     * @return child node, possibly split
     */
    private Node latchChild(Node parent, int childPos, boolean releaseParent)
        throws IOException
    {
        Node childNode = parent.mChildNodes[childPos >> 1];
        long childId = parent.retrieveChildRefId(childPos);

        if (childNode != null && childId == childNode.mId) {
            childNode.acquireExclusive();
            // Need to check again in case evict snuck in.
            if (childId != childNode.mId) {
                childNode.releaseExclusive();
            } else {
                if (releaseParent) {
                    parent.releaseExclusive();
                }
                mTree.mDatabase.used(childNode);
                return childNode;
            }
        }

        return parent.loadChild(mTree.mDatabase, childPos, childId, releaseParent);
    }

    /**
     * With parent held shared or exclusive, returns child with shared or
     * exclusive latch held. Exclusive latch is acquired only for leaf nodes.
     * If an exception is thrown, parent and child latches are always released.
     *
     * @param parentFrame parent must be bound to this frame
     * @return child node, possibly split
     */
    /*
    private Node latchChildToModify(TreeCursorFrame parentFrame, int childPos) throws IOException {
        Node parentNode = parentFrame.mNode;
        Node childNode = parentNode.mChildNodes[childPos >> 1];
        long childId = parentNode.retrieveChildRefId(childPos);

        check: if (childNode != null && childId == childNode.mId) {
            if (parentNode.mType == Node.TYPE_TN_BIN) {
                childNode.acquireExclusive();
                // Need to check again in case evict snuck in.
                if (childId != childNode.mId) {
                    childNode.releaseExclusive();
                    break check;
                }
            } else {
                childNode.acquireShared();
                // Need to check again in case evict snuck in.
                if (childId != childNode.mId) {
                    childNode.releaseShared();
                    break check;
                }
            }
            parentNode.releaseEither();
            mTree.mDatabase.used(childNode);
            return childNode;
        }

        if (!parentNode.tryUpgrade()) {
            parentNode.releaseShared();
            parentNode = parentFrame.acquireExclusive();
            if (parentNode.mSplit != null) {
                parentNode = finishSplit(parentFrame, parentNode);
            }
        }

        return parentNode.loadChild(mTree.mDatabase, childPos, childId, true);
    }
    */
}<|MERGE_RESOLUTION|>--- conflicted
+++ resolved
@@ -2627,7 +2627,6 @@
      * Latches and returns leaf frame, not split.
      *
      * @throws IllegalStateException if unpositioned
-<<<<<<< HEAD
      */
     TreeCursorFrame leafExclusiveNotSplitDirty() throws IOException {
         TreeCursorFrame frame = leafExclusive();
@@ -2639,8 +2638,6 @@
      * Latches and returns leaf frame, not split.
      *
      * @throws IllegalStateException if unpositioned
-=======
->>>>>>> 19bebba8
      */
     TreeCursorFrame leafSharedNotSplit() throws IOException {
         TreeCursorFrame leaf = leaf();
