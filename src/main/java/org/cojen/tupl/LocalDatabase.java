/*
 *  Copyright 2011-2015 Cojen.org
 *
 *  Licensed under the Apache License, Version 2.0 (the "License");
 *  you may not use this file except in compliance with the License.
 *  You may obtain a copy of the License at
 *
 *      http://www.apache.org/licenses/LICENSE-2.0
 *
 *  Unless required by applicable law or agreed to in writing, software
 *  distributed under the License is distributed on an "AS IS" BASIS,
 *  WITHOUT WARRANTIES OR CONDITIONS OF ANY KIND, either express or implied.
 *  See the License for the specific language governing permissions and
 *  limitations under the License.
 */

package org.cojen.tupl;

import java.io.BufferedInputStream;
import java.io.BufferedOutputStream;
import java.io.BufferedWriter;
import java.io.DataInput;
import java.io.DataInputStream;
import java.io.DataOutputStream;
import java.io.File;
import java.io.FileInputStream;
import java.io.FileNotFoundException;
import java.io.FileOutputStream;
import java.io.Flushable;
import java.io.InputStream;
import java.io.InterruptedIOException;
import java.io.IOException;
import java.io.OutputStream;
import java.io.OutputStreamWriter;
import java.io.Serializable;
import java.io.Writer;

import java.lang.ref.Reference;
import java.lang.ref.ReferenceQueue;
import java.lang.ref.WeakReference;

import java.util.ArrayList;
import java.util.Arrays;
import java.util.Collections;
import java.util.EnumSet;
import java.util.Map;
import java.util.Random;
import java.util.Set;

import java.util.concurrent.ConcurrentSkipListMap;
import java.util.concurrent.Executor;
import java.util.concurrent.Executors;
import java.util.concurrent.ExecutorService;
import java.util.concurrent.TimeUnit;

import java.util.concurrent.atomic.AtomicReferenceFieldUpdater;

import java.util.concurrent.locks.ReentrantLock;

import static java.lang.System.arraycopy;

import static java.util.Arrays.fill;

import org.cojen.tupl.ext.ReplicationManager;
import org.cojen.tupl.ext.TransactionHandler;

import org.cojen.tupl.io.CauseCloseable;
import org.cojen.tupl.io.FileFactory;
import org.cojen.tupl.io.MappedPageArray;
import org.cojen.tupl.io.OpenOption;
import org.cojen.tupl.io.PageArray;

import org.cojen.tupl.util.Latch;

import static org.cojen.tupl.Node.*;
import static org.cojen.tupl.PageOps.*;
import static org.cojen.tupl.Utils.*;

/**
 * Standard database implementation.
 *
 * @author Brian S O'Neill
 */
final class LocalDatabase extends AbstractDatabase {
    private static final int DEFAULT_CACHED_NODES = 1000;
    // +2 for registry and key map root nodes, +1 for one user index, and +2 for at least one
    // usage list to function correctly.
    private static final int MIN_CACHED_NODES = 5;

    private static final long PRIMER_MAGIC_NUMBER = 4943712973215968399L;

    private static final String INFO_FILE_SUFFIX = ".info";
    private static final String LOCK_FILE_SUFFIX = ".lock";
    static final String PRIMER_FILE_SUFFIX = ".primer";
    static final String REDO_FILE_SUFFIX = ".redo.";

    private static int nodeCountFromBytes(long bytes, int pageSize) {
        if (bytes <= 0) {
            return 0;
        }
        pageSize += NODE_OVERHEAD;
        bytes += pageSize - 1;
        if (bytes <= 0) {
            // Overflow.
            return Integer.MAX_VALUE;
        }
        long count = bytes / pageSize;
        return count <= Integer.MAX_VALUE ? (int) count : Integer.MAX_VALUE;
    }

    private static long byteCountFromNodes(int nodes, int pageSize) {
        return nodes * (long) (pageSize + NODE_OVERHEAD);
    }

    private static final int ENCODING_VERSION = 20130112;

    private static final int I_ENCODING_VERSION        = 0;
    private static final int I_ROOT_PAGE_ID            = I_ENCODING_VERSION + 4;
    private static final int I_MASTER_UNDO_LOG_PAGE_ID = I_ROOT_PAGE_ID + 8;
    private static final int I_TRANSACTION_ID          = I_MASTER_UNDO_LOG_PAGE_ID + 8;
    private static final int I_CHECKPOINT_NUMBER       = I_TRANSACTION_ID + 8;
    private static final int I_REDO_TXN_ID             = I_CHECKPOINT_NUMBER + 8;
    private static final int I_REDO_POSITION           = I_REDO_TXN_ID + 8;
    private static final int I_REPL_ENCODING           = I_REDO_POSITION + 8;
    private static final int HEADER_SIZE               = I_REPL_ENCODING + 8;

    private static final int DEFAULT_PAGE_SIZE = 4096;
    private static final int MINIMUM_PAGE_SIZE = 512;
    private static final int MAXIMUM_PAGE_SIZE = 65536;

    private static final int OPEN_REGULAR = 0, OPEN_DESTROY = 1, OPEN_TEMP = 2;

    final EventListener mEventListener;

    final TransactionHandler mCustomTxnHandler;

    private final File mBaseFile;
    private final LockedFile mLockFile;

    final DurabilityMode mDurabilityMode;
    final long mDefaultLockTimeoutNanos;
    final LockManager mLockManager;
    final RedoWriter mRedoWriter;
    final PageDb mPageDb;
    final int mPageSize;

    private final PagePool mSparePagePool;

    private final Object mArena;
    private final NodeUsageList[] mUsageLists;

    private final CommitLock mCommitLock;

    // Is either CACHED_DIRTY_0 or CACHED_DIRTY_1. Access is guarded by commit lock.
    private byte mCommitState;

    // State to apply to nodes which have just been read. Is CACHED_DIRTY_0 for empty databases
    // which have never checkpointed, but is CACHED_CLEAN otherwise.
    private volatile byte mInitialReadState = CACHED_CLEAN;

    // Set during checkpoint after commit state has switched. If checkpoint aborts, next
    // checkpoint will resume with this commit header and master undo log.
    private /*P*/ byte[] mCommitHeader = p_null();
    private UndoLog mCommitMasterUndoLog;

    // Typically opposite of mCommitState, or negative if checkpoint is not in
    // progress. Indicates which nodes are being flushed by the checkpoint.
    private volatile int mCheckpointFlushState = CHECKPOINT_NOT_FLUSHING;

    private static final int CHECKPOINT_FLUSH_PREPARE = -2, CHECKPOINT_NOT_FLUSHING = -1;

    // The root tree, which maps tree ids to other tree root node ids.
    private final Tree mRegistry;

    static final byte KEY_TYPE_INDEX_NAME   = 0; // prefix for name to id mapping
    static final byte KEY_TYPE_INDEX_ID     = 1; // prefix for id to name mapping
    static final byte KEY_TYPE_TREE_ID_MASK = 2; // full key for random tree id mask
    static final byte KEY_TYPE_NEXT_TREE_ID = 3; // full key for tree id sequence
    static final byte KEY_TYPE_TRASH_ID     = 4; // prefix for id to name mapping of trash

    // Various mappings, defined by KEY_TYPE_ fields.
    private final Tree mRegistryKeyMap;

    private final Latch mOpenTreesLatch;
    // Maps tree names to open trees.
    // Must be a concurrent map because we rely on concurrent iteration.
    private final Map<byte[], TreeRef> mOpenTrees;
    private final LHashTable.Obj<TreeRef> mOpenTreesById;
    private final ReferenceQueue<Tree> mOpenTreesRefQueue;

    private final NodeDirtyList mDirtyList;

    // Map of all loaded nodes.
    private final Node[] mNodeMapTable;
    private final Latch[] mNodeMapLatches;

    final int mMaxKeySize;
    final int mMaxEntrySize;
    final int mMaxFragmentedEntrySize;

    // Fragmented values which are transactionally deleted go here.
    private volatile FragmentedTrash mFragmentedTrash;

    // Pre-calculated maximum capacities for inode levels.
    private final long[] mFragmentInodeLevelCaps;

    private final Object mTxnIdLock = new Object();
    // The following fields are guarded by mTxnIdLock.
    private long mTxnId;
    private UndoLog mTopUndoLog;
    private int mUndoLogCount;

    // Checkpoint lock is fair, to ensure that user checkpoint requests are not stalled for too
    // long by checkpoint thread.
    private final ReentrantLock mCheckpointLock = new ReentrantLock(true);

    private long mLastCheckpointNanos;

    private volatile Checkpointer mCheckpointer;

    final TempFileManager mTempFileManager;

    /*P*/ // [|
    /*P*/ // final boolean mFullyMapped;
    /*P*/ // ]

    private volatile ExecutorService mSorterExecutor;

    volatile boolean mClosed;
    volatile Throwable mClosedCause;

    private static final AtomicReferenceFieldUpdater<LocalDatabase, Throwable>
        cClosedCauseUpdater = AtomicReferenceFieldUpdater.newUpdater
        (LocalDatabase.class, Throwable.class, "mClosedCause");

    /**
     * Open a database, creating it if necessary.
     */
    static LocalDatabase open(DatabaseConfig config) throws IOException {
        config = config.clone();
        LocalDatabase db = new LocalDatabase(config, OPEN_REGULAR);
        db.finishInit(config);
        return db;
    }

    /**
     * Delete the contents of an existing database, and replace it with an
     * empty one. When using a raw block device for the data file, this method
     * must be used to format it.
     */
    static LocalDatabase destroy(DatabaseConfig config) throws IOException {
        config = config.clone();
        if (config.mReadOnly) {
            throw new IllegalArgumentException("Cannot destroy read-only database");
        }
        LocalDatabase db = new LocalDatabase(config, OPEN_DESTROY);
        db.finishInit(config);
        return db;
    }

    /**
     * @param config base file is set as a side-effect
     */
    static Tree openTemp(TempFileManager tfm, DatabaseConfig config) throws IOException {
        File file = tfm.createTempFile();
        config.baseFile(file);
        config.dataFile(file);
        config.createFilePath(false);
        config.durabilityMode(DurabilityMode.NO_FLUSH);
        LocalDatabase db = new LocalDatabase(config, OPEN_TEMP);
        tfm.register(file, db);
        db.mCheckpointer = new Checkpointer(db, config);
        db.mCheckpointer.start(false);
        return db.mRegistry;
    }

    /**
     * @param config unshared config
     */
    private LocalDatabase(DatabaseConfig config, int openMode) throws IOException {
        config.mEventListener = mEventListener = SafeEventListener.makeSafe(config.mEventListener);

        mCustomTxnHandler = config.mTxnHandler;

        mBaseFile = config.mBaseFile;
        final File[] dataFiles = config.dataFiles();

        int pageSize = config.mPageSize;
        boolean explicitPageSize = true;
        if (pageSize <= 0) {
            config.pageSize(pageSize = DEFAULT_PAGE_SIZE);
            explicitPageSize = false;
        } else if (pageSize < MINIMUM_PAGE_SIZE) {
            throw new IllegalArgumentException
                ("Page size is too small: " + pageSize + " < " + MINIMUM_PAGE_SIZE);
        } else if (pageSize > MAXIMUM_PAGE_SIZE) {
            throw new IllegalArgumentException
                ("Page size is too large: " + pageSize + " > " + MAXIMUM_PAGE_SIZE);
        } else if ((pageSize & 1) != 0) {
            throw new IllegalArgumentException
                ("Page size must be even: " + pageSize);
        }

        int minCache, maxCache;
        cacheSize: {
            long minCachedBytes = Math.max(0, config.mMinCachedBytes);
            long maxCachedBytes = Math.max(0, config.mMaxCachedBytes);

            if (maxCachedBytes == 0) {
                maxCachedBytes = minCachedBytes;
                if (maxCachedBytes == 0) {
                    minCache = maxCache = DEFAULT_CACHED_NODES;
                    break cacheSize;
                }
            }

            if (minCachedBytes > maxCachedBytes) {
                throw new IllegalArgumentException
                    ("Minimum cache size exceeds maximum: " +
                     minCachedBytes + " > " + maxCachedBytes);
            }

            minCache = nodeCountFromBytes(minCachedBytes, pageSize);
            maxCache = nodeCountFromBytes(maxCachedBytes, pageSize);

            minCache = Math.max(MIN_CACHED_NODES, minCache);
            maxCache = Math.max(MIN_CACHED_NODES, maxCache);
        }

        // Update config such that info file is correct.
        config.mMinCachedBytes = byteCountFromNodes(minCache, pageSize);
        config.mMaxCachedBytes = byteCountFromNodes(maxCache, pageSize);

        mDurabilityMode = config.mDurabilityMode;
        mDefaultLockTimeoutNanos = config.mLockTimeoutNanos;
        mLockManager = new LockManager(this, config.mLockUpgradeRule, mDefaultLockTimeoutNanos);

        // Initialize NodeMap, the primary cache of Nodes.
        {
            int latches = Utils.roundUpPower2(Runtime.getRuntime().availableProcessors() * 16);
            int capacity = Utils.roundUpPower2(maxCache);
            if (capacity < 0) {
                capacity = 0x40000000;
            }
            mNodeMapTable = new Node[capacity];
            mNodeMapLatches = new Latch[latches];
            for (int i=0; i<latches; i++) {
                mNodeMapLatches[i] = new Latch();
            }
        }

        if (mBaseFile != null && !config.mReadOnly && config.mMkdirs) {
            FileFactory factory = config.mFileFactory;

            final boolean baseDirectoriesCreated;
            File baseDir = mBaseFile.getParentFile();
            if (factory == null) {
                baseDirectoriesCreated = baseDir.mkdirs();
            } else {
                baseDirectoriesCreated = factory.createDirectories(baseDir);
            }

            if (!baseDirectoriesCreated && !baseDir.exists()) {
                throw new FileNotFoundException("Could not create directory: " + baseDir);
            }

            if (dataFiles != null) {
                for (File f : dataFiles) {
                    final boolean dataDirectoriesCreated;
                    File dataDir = f.getParentFile();
                    if (factory == null) {
                        dataDirectoriesCreated = dataDir.mkdirs();
                    } else {
                        dataDirectoriesCreated = factory.createDirectories(dataDir);
                    }

                    if (!dataDirectoriesCreated && !dataDir.exists()) {
                        throw new FileNotFoundException("Could not create directory: " + dataDir);
                    }
                }
            }
        }

        try {
            // Create lock file, preventing database from being opened multiple times.
            if (mBaseFile == null || openMode == OPEN_TEMP) {
                mLockFile = null;
            } else {
                File lockFile = new File(mBaseFile.getPath() + LOCK_FILE_SUFFIX);

                FileFactory factory = config.mFileFactory;
                if (factory != null && !config.mReadOnly) {
                    factory.createFile(lockFile);
                }

                mLockFile = new LockedFile(lockFile, config.mReadOnly);
            }

            if (openMode == OPEN_DESTROY) {
                deleteRedoLogFiles();
            }

            final long cacheInitStart = System.nanoTime();

            // Create or retrieve optional page cache.
            PageCache cache = config.pageCache(mEventListener);

            if (cache != null) {
                // Update config such that info file is correct.
                config.mSecondaryCacheSize = cache.capacity();
            }

            /*P*/ // [|
            /*P*/ // boolean fullyMapped = false;
            /*P*/ // ]

            if (dataFiles == null) {
                PageArray dataPageArray = config.mDataPageArray;
                if (dataPageArray == null) {
                    mPageDb = new NonPageDb(pageSize, cache);
                } else {
                    dataPageArray = dataPageArray.open();
                    Crypto crypto = config.mCrypto;
                    mPageDb = DurablePageDb.open
                        (dataPageArray, cache, crypto, openMode == OPEN_DESTROY);
                    /*P*/ // [|
                    /*P*/ // fullyMapped = crypto == null && cache == null
                    /*P*/ //               && dataPageArray instanceof MappedPageArray;
                    /*P*/ // ]
                }
            } else {
                EnumSet<OpenOption> options = config.createOpenOptions();
                mPageDb = DurablePageDb.open
                    (explicitPageSize, pageSize,
                     dataFiles, config.mFileFactory, options,
                     cache, config.mCrypto, openMode == OPEN_DESTROY);
            }

            /*P*/ // [|
            /*P*/ // mFullyMapped = fullyMapped;
            /*P*/ // ]

            // Actual page size might differ from configured size.
            config.pageSize(pageSize = mPageSize = mPageDb.pageSize());

            /*P*/ // [
            config.mDirectPageAccess = false;
            /*P*/ // |
            /*P*/ // config.mDirectPageAccess = true;
            /*P*/ // ]

            // Write info file of properties, after database has been opened and after page
            // size is truly known.
            if (mBaseFile != null && openMode != OPEN_TEMP && !config.mReadOnly) {
                File infoFile = new File(mBaseFile.getPath() + INFO_FILE_SUFFIX);

                FileFactory factory = config.mFileFactory;
                if (factory != null) {
                    factory.createFile(infoFile);
                }

                BufferedWriter w = new BufferedWriter
                    (new OutputStreamWriter(new FileOutputStream(infoFile), "UTF-8"));

                try {
                    config.writeInfo(w);
                } finally {
                    w.close();
                }
            }

            mCommitLock = mPageDb.commitLock();

            // Pre-allocate nodes. They are automatically added to the usage lists, and so
            // nothing special needs to be done to allow them to get used. Since the initial
            // state is clean, evicting these nodes does nothing.

            if (mEventListener != null) {
                mEventListener.notify(EventType.CACHE_INIT_BEGIN,
                                      "Initializing %1$d cached nodes", minCache);
            }

            NodeUsageList[] usageLists;
            try {
                // Try to allocate the minimum cache size into an arena, which has lower memory
                // overhead, is page aligned, and takes less time to zero-fill.
                arenaAlloc: {
                    // If database is fully mapped, then no cached pages are allocated at all.
                    // Nodes point directly to a mapped region of memory.
                    /*P*/ // [|
                    /*P*/ // if (mFullyMapped) {
                    /*P*/ //     mArena = null;
                    /*P*/ //     break arenaAlloc;
                    /*P*/ // }
                    /*P*/ // ]

                    try {
                        mArena = p_arenaAlloc(pageSize, minCache); 
                    } catch (IOException e) {
                        OutOfMemoryError oom = new OutOfMemoryError();
                        oom.initCause(e);
                        throw oom;
                    }
                }

                int stripes = roundUpPower2(Runtime.getRuntime().availableProcessors() * 4);

                int stripeSize;
                while (true) {
                    stripeSize = maxCache / stripes;
                    if (stripes <= 1 || stripeSize >= 100) {
                        break;
                    }
                    stripes >>= 1;
                }

                int rem = maxCache % stripes;

                usageLists = new NodeUsageList[stripes];
  
                for (int i=0; i<stripes; i++) {
                    int size = stripeSize;
                    if (rem > 0) {
                        size++;
                        rem--;
                    }
                    usageLists[i] = new NodeUsageList(this, size);
                }

                stripeSize = minCache / stripes;
                rem = minCache % stripes;

                for (NodeUsageList usageList : usageLists) {
                    int size = stripeSize;
                    if (rem > 0) {
                        size++;
                        rem--;
                    }
                    usageList.initialize(mArena, size);
                }
            } catch (OutOfMemoryError e) {
                usageLists = null;
                OutOfMemoryError oom = new OutOfMemoryError
                    ("Unable to allocate the minimum required number of cached nodes: " +
                     minCache + " (" + (minCache * (long) (pageSize + NODE_OVERHEAD)) + " bytes)");
                oom.initCause(e.getCause());
                throw oom;
            }

            mUsageLists = usageLists;

            if (mEventListener != null) {
                double duration = (System.nanoTime() - cacheInitStart) / 1_000_000_000.0;
                mEventListener.notify(EventType.CACHE_INIT_COMPLETE,
                                      "Cache initialization completed in %1$1.3f seconds",
                                      duration, TimeUnit.SECONDS);
            }

            int sparePageCount = Runtime.getRuntime().availableProcessors();
            mSparePagePool = new PagePool(mPageSize, sparePageCount);

            mCommitLock.acquireExclusive();
            try {
                mCommitState = CACHED_DIRTY_0;
            } finally {
                mCommitLock.releaseExclusive();
            }

            byte[] header = new byte[HEADER_SIZE];
            mPageDb.readExtraCommitData(header);

            // Also verifies the database and replication encodings.
            Node rootNode = loadRegistryRoot(header, config.mReplManager);

            // Cannot call newTreeInstance because mRedoWriter isn't set yet.
            if (config.mReplManager != null) {
                mRegistry = new TxnTree(this, Tree.REGISTRY_ID, null, rootNode);
            } else {
                mRegistry = new Tree(this, Tree.REGISTRY_ID, null, rootNode);
            }

            mOpenTreesLatch = new Latch();
            if (openMode == OPEN_TEMP) {
                mOpenTrees = Collections.emptyMap();
                mOpenTreesById = new LHashTable.Obj<>(0);
                mOpenTreesRefQueue = null;
            } else {
                mOpenTrees = new ConcurrentSkipListMap<>(KeyComparator.THE);
                mOpenTreesById = new LHashTable.Obj<>(16);
                mOpenTreesRefQueue = new ReferenceQueue<>();
            }

            synchronized (mTxnIdLock) {
                mTxnId = decodeLongLE(header, I_TRANSACTION_ID);
            }

            long redoNum = decodeLongLE(header, I_CHECKPOINT_NUMBER);
            long redoPos = decodeLongLE(header, I_REDO_POSITION);
            long redoTxnId = decodeLongLE(header, I_REDO_TXN_ID);

            if (openMode == OPEN_TEMP) {
                mRegistryKeyMap = null;
            } else {
                mRegistryKeyMap = openInternalTree(Tree.REGISTRY_KEY_MAP_ID, true, config);
            }

            mDirtyList = new NodeDirtyList();

            if (openMode != OPEN_TEMP) {
                Tree tree = openInternalTree(Tree.FRAGMENTED_TRASH_ID, false, config);
                if (tree != null) {
                    mFragmentedTrash = new FragmentedTrash(tree);
                }
            }

            // Key size is limited to ensure that internal nodes can hold at least two keys.
            // Absolute maximum is dictated by key encoding, as described in Node class.
            mMaxKeySize = Math.min(16383, (pageSize >> 1) - 22);

            // Limit maximum non-fragmented entry size to 0.75 of usable node size.
            mMaxEntrySize = ((pageSize - Node.TN_HEADER_SIZE) * 3) >> 2;

            // Limit maximum fragmented entry size to guarantee that 2 entries fit. Each also
            // requires 2 bytes for pointer and up to 3 bytes for value length field.
            mMaxFragmentedEntrySize = (pageSize - Node.TN_HEADER_SIZE - (2 + 3 + 2 + 3)) >> 1;

            mFragmentInodeLevelCaps = calculateInodeLevelCaps(mPageSize);

            long recoveryStart = 0;
            if (mBaseFile == null || openMode == OPEN_TEMP) {
                mRedoWriter = null;
            } else {
                // Perform recovery by examining redo and undo logs.

                if (mEventListener != null) {
                    mEventListener.notify(EventType.RECOVERY_BEGIN, "Database recovery begin");
                    recoveryStart = System.nanoTime();
                }

                LHashTable.Obj<LocalTransaction> txns = new LHashTable.Obj<>(16);
                {
                    long masterNodeId = decodeLongLE(header, I_MASTER_UNDO_LOG_PAGE_ID);
                    if (masterNodeId != 0) {
                        if (mEventListener != null) {
                            mEventListener.notify
                                (EventType.RECOVERY_LOAD_UNDO_LOGS, "Loading undo logs");
                        }
                        UndoLog.recoverMasterUndoLog(this, masterNodeId)
                            .recoverTransactions(txns, LockMode.UPGRADABLE_READ, 0L);
                    }
                }

                if (mCustomTxnHandler != null) {
                    // Although handler shouldn't access the database yet, be safe and call
                    // this method at the point that the database is mostly functional. All
                    // other custom methods will be called soon as well.
                    mCustomTxnHandler.setCheckpointLock(this, mCommitLock);
                }

                ReplicationManager rm = config.mReplManager;
                if (rm != null) {
                    rm.start(redoPos);
                    ReplRedoEngine engine = new ReplRedoEngine
                        (rm, config.mMaxReplicaThreads, this, txns);
                    mRedoWriter = engine.initWriter(redoNum);

                    // Cannot start recovery until constructor is finished and final field
                    // values are visible to other threads. Pass the state to the caller
                    // through the config object.
                    config.mReplRecoveryStartNanos = recoveryStart;
                    config.mReplInitialTxnId = redoTxnId;
                } else {
                    // Apply cache primer before applying redo logs.
                    applyCachePrimer(config);

                    long logId = redoNum;

                    // Make sure old redo logs are deleted. Process might have exited
                    // before last checkpoint could delete them.
                    for (int i=1; i<=2; i++) {
                        RedoLog.deleteOldFile(config.mBaseFile, logId - i);
                    }

                    RedoLogApplier applier = new RedoLogApplier(this, txns);
                    RedoLog replayLog = new RedoLog(config, logId, redoPos);

                    // As a side-effect, log id is set one higher than last file scanned.
                    Set<File> redoFiles = replayLog.replay
                        (applier, mEventListener, EventType.RECOVERY_APPLY_REDO_LOG,
                         "Applying redo log: %1$d");

                    boolean doCheckpoint = !redoFiles.isEmpty();

                    // Avoid re-using transaction ids used by recovery.
                    redoTxnId = applier.mHighestTxnId;
                    if (redoTxnId != 0) {
                        synchronized (mTxnIdLock) {
                            // Subtract for modulo comparison.
                            if (mTxnId == 0 || (redoTxnId - mTxnId) > 0) {
                                mTxnId = redoTxnId;
                            }
                        }
                    }

                    if (txns.size() > 0) {
                        // Rollback or truncate all remaining transactions. They were never
                        // explicitly rolled back, or they were committed but not cleaned up.

                        if (mEventListener != null) {
                            mEventListener.notify
                                (EventType.RECOVERY_PROCESS_REMAINING,
                                 "Processing remaining transactions");
                        }

                        txns.traverse((entry) -> {
                            entry.value.recoveryCleanup(true);
                            return false;
                        });

                        doCheckpoint = true;
                    }

                    // New redo logs begin with identifiers one higher than last scanned.
                    mRedoWriter = new RedoLog(config, replayLog);

                    // TODO: If any exception is thrown before checkpoint is complete, delete
                    // the newly created redo log file.

                    if (doCheckpoint) {
                        checkpoint(true, 0, 0);
                        // Only cleanup after successful checkpoint.
                        for (File file : redoFiles) {
                            file.delete();
                        }
                    }

                    // Delete lingering fragmented values after undo logs have been processed,
                    // ensuring deletes were committed.
                    emptyAllFragmentedTrash(true);

                    recoveryComplete(recoveryStart);
                }
            }

            if (mBaseFile == null || openMode == OPEN_TEMP) {
                mTempFileManager = null;
            } else {
                mTempFileManager = new TempFileManager(mBaseFile, config.mFileFactory);
            }
        } catch (Throwable e) {
            // Close, but don't double report the exception since construction never finished.
            closeQuietly(null, this);
            throw e;
        }
    }

    /**
     * Post construction, allow additional threads access to the database.
     */
    private void finishInit(DatabaseConfig config) throws IOException {
        if (mRedoWriter == null && mTempFileManager == null) {
            // Nothing is durable and nothing to ever clean up 
            return;
        }

        Checkpointer c = new Checkpointer(this, config);
        mCheckpointer = c;

        // Register objects to automatically shutdown.
        c.register(mRedoWriter);
        c.register(mTempFileManager);

        if (mRedoWriter instanceof ReplRedoWriter) {
            // Need to do this after mRedoWriter is assigned, ensuring that trees are opened as
            // TxnTree instances.
            applyCachePrimer(config);
        }

        if (config.mCachePriming && mPageDb.isDurable()) {
            c.register(new ShutdownPrimer(this));
        }

        // Must tag the trashed trees before starting replication and recovery. Otherwise,
        // trees recently deleted might get double deleted.
        Tree trashed = openNextTrashedTree(null);

        if (trashed != null) {
            Thread deletion = new Thread
                (new Deletion(trashed, true, mEventListener), "IndexDeletion");
            deletion.setDaemon(true);
            deletion.start();
        }

        boolean initialCheckpoint = false;

        if (mRedoWriter instanceof ReplRedoController) {
            // Start replication and recovery.
            ReplRedoController controller = (ReplRedoController) mRedoWriter;
            try {
                // Pass the original listener, in case it has been specialized.
                controller.recover(config.mReplInitialTxnId, config.mEventListener);
            } catch (Throwable e) {
                closeQuietly(null, this, e);
                throw e;
            }
            recoveryComplete(config.mReplRecoveryStartNanos);
            initialCheckpoint = true;
        }

        c.start(initialCheckpoint);
    }

    private void applyCachePrimer(DatabaseConfig config) {
        if (mPageDb.isDurable()) {
            File primer = primerFile();
            try {
                if (config.mCachePriming && primer.exists()) {
                    if (mEventListener != null) {
                        mEventListener.notify(EventType.RECOVERY_CACHE_PRIMING,
                                              "Cache priming");
                    }
                    FileInputStream fin;
                    try {
                        fin = new FileInputStream(primer);
                        try (InputStream bin = new BufferedInputStream(fin)) {
                            applyCachePrimer(bin);
                        } catch (IOException e) {
                            fin.close();
                            primer.delete();
                        }
                    } catch (IOException e) {
                    }
                }
            } finally {
                primer.delete();
            }
        }
    }

    static class ShutdownPrimer implements ShutdownHook {
        private final WeakReference<LocalDatabase> mDatabaseRef;

        ShutdownPrimer(LocalDatabase db) {
            mDatabaseRef = new WeakReference<>(db);
        }

        @Override
        public void shutdown() {
            LocalDatabase db = mDatabaseRef.get();
            if (db == null) {
                return;
            }

            File primer = db.primerFile();

            FileOutputStream fout;
            try {
                fout = new FileOutputStream(primer);
                try {
                    try (OutputStream bout = new BufferedOutputStream(fout)) {
                        db.createCachePrimer(bout);
                    }
                } catch (IOException e) {
                    fout.close();
                    primer.delete();
                }
            } catch (IOException e) {
            }
        }
    }

    File primerFile() {
        return new File(mBaseFile.getPath() + PRIMER_FILE_SUFFIX);
    }

    private void recoveryComplete(long recoveryStart) {
        if (mRedoWriter != null && mEventListener != null) {
            double duration = (System.nanoTime() - recoveryStart) / 1_000_000_000.0;
            mEventListener.notify(EventType.RECOVERY_COMPLETE,
                                  "Recovery completed in %1$1.3f seconds",
                                  duration, TimeUnit.SECONDS);
        }
    }

    private void deleteRedoLogFiles() throws IOException {
        if (mBaseFile != null) {
            deleteNumberedFiles(mBaseFile, REDO_FILE_SUFFIX);
        }
    }

    @Override
    public Index findIndex(byte[] name) throws IOException {
        return openTree(name.clone(), false);
    }

    @Override
    public Index openIndex(byte[] name) throws IOException {
        return openTree(name.clone(), true);
    }

    @Override
    public Index indexById(long id) throws IOException {
        return indexById(null, id);
    }

    Index indexById(Transaction txn, long id) throws IOException {
        if (Tree.isInternal(id)) {
            throw new IllegalArgumentException("Invalid id: " + id);
        }

        Index index;

        mCommitLock.lock();
        try {
            if ((index = lookupIndexById(id)) != null) {
                return index;
            }

            byte[] idKey = new byte[9];
            idKey[0] = KEY_TYPE_INDEX_ID;
            encodeLongBE(idKey, 1, id);

            byte[] name = mRegistryKeyMap.load(txn, idKey);

            if (name == null) {
                checkClosed();
                return null;
            }

            index = openTree(txn, name, false);
        } catch (Throwable e) {
            DatabaseException.rethrowIfRecoverable(e);
            throw closeOnFailure(this, e);
        } finally {
            mCommitLock.unlock();
        }

        if (index == null) {
            // Registry needs to be repaired to fix this.
            throw new DatabaseException("Unable to find index in registry");
        }

        return index;
    }

    /**
     * @return null if index is not open
     */
    private Tree lookupIndexById(long id) {
        mOpenTreesLatch.acquireShared();
        try {
            LHashTable.ObjEntry<TreeRef> entry = mOpenTreesById.get(id);
            return entry == null ? null : entry.value.get();
        } finally {
            mOpenTreesLatch.releaseShared();
        }
    }

    /**
     * Allows access to internal indexes which can use the redo log.
     */
    Index anyIndexById(long id) throws IOException {
        return anyIndexById(null, id);
    }

    /**
     * Allows access to internal indexes which can use the redo log.
     */
    Index anyIndexById(Transaction txn, long id) throws IOException {
        if (id == Tree.REGISTRY_KEY_MAP_ID) {
            return mRegistryKeyMap;
        } else if (id == Tree.FRAGMENTED_TRASH_ID) {
            return fragmentedTrash().mTrash;
        }
        return indexById(txn, id);
    }

    @Override
    public void renameIndex(Index index, byte[] newName) throws IOException {
        renameIndex(index, newName.clone(), 0);
    }

    /**
     * @param newName not cloned
     * @param redoTxnId non-zero if rename is performed by recovery
     */
    void renameIndex(final Index index, final byte[] newName, final long redoTxnId)
        throws IOException
    {
        // Design note: Rename is a Database method instead of an Index method because it
        // offers an extra degree of safety. It's too easy to call rename and pass a byte[] by
        // an accident when something like remove was desired instead. Requiring access to the
        // Database instance makes this operation a bit more of a hassle to use, which is
        // desirable. Rename is not expected to be a common operation.

        final Tree tree = accessTree(index);

        final byte[] idKey, trashIdKey;
        final byte[] oldName, oldNameKey;
        final byte[] newNameKey;

        final LocalTransaction txn;

        final Node root = tree.mRoot;
        root.acquireExclusive();
        try {
            if (root.mPage == p_closedTreePage()) {
                throw new ClosedIndexException();
            }

            if (Tree.isInternal(tree.mId)) {
                throw new IllegalStateException("Cannot rename an internal index");
            }

            oldName = tree.mName;

            if (oldName == null) {
                throw new IllegalStateException("Cannot rename a temporary index");
            }

            if (Arrays.equals(oldName, newName)) {
                return;
            }

            idKey = newKey(KEY_TYPE_INDEX_ID, tree.mIdBytes);
            trashIdKey = newKey(KEY_TYPE_TRASH_ID, tree.mIdBytes);
            oldNameKey = newKey(KEY_TYPE_INDEX_NAME, oldName);
            newNameKey = newKey(KEY_TYPE_INDEX_NAME, newName);

            txn = newNoRedoTransaction(redoTxnId);
            try {
                txn.lockExclusive(mRegistryKeyMap.mId, idKey);
                txn.lockExclusive(mRegistryKeyMap.mId, trashIdKey);
                // Lock in a consistent order, avoiding deadlocks.
                if (compareUnsigned(oldNameKey, newNameKey) <= 0) {
                    txn.lockExclusive(mRegistryKeyMap.mId, oldNameKey);
                    txn.lockExclusive(mRegistryKeyMap.mId, newNameKey);
                } else {
                    txn.lockExclusive(mRegistryKeyMap.mId, newNameKey);
                    txn.lockExclusive(mRegistryKeyMap.mId, oldNameKey);
                }
            } catch (Throwable e) {
                txn.reset();
                throw e;
            }
        } finally {
            // Can release now that registry entries are locked. Those locks will prevent
            // concurrent renames of the same index.
            root.releaseExclusive();
        }

        try {
            Cursor c = mRegistryKeyMap.newCursor(txn);
            try {
                c.autoload(false);

                c.find(trashIdKey);
                if (c.value() != null) {
                    throw new IllegalStateException("Index is deleted");
                }

                c.find(newNameKey);
                if (c.value() != null) {
                    throw new IllegalStateException("New name is used by another index");
                }

                c.store(tree.mIdBytes);
            } finally {
                c.reset();
            }

            RedoWriter redo;
            if (redoTxnId == 0 && (redo = txnRedoWriter()) != null) {
                long commitPos;

                mCommitLock.lock();
                try {
                    commitPos = redo.renameIndex
                        (txn.txnId(), tree.mId, newName, mDurabilityMode.alwaysRedo());
                } finally {
                    mCommitLock.unlock();
                }

                if (commitPos != 0) {
                    // Must wait for durability confirmation before performing actions below
                    // which cannot be easily rolled back. No global latches or locks are held
                    // while waiting.
                    redo.txnCommitSync(txn, commitPos);
                }
            }

            mRegistryKeyMap.delete(txn, oldNameKey);
            mRegistryKeyMap.store(txn, idKey, newName);

            mOpenTreesLatch.acquireExclusive();
            try {
                txn.commit();

                tree.mName = newName;
                mOpenTrees.put(newName, mOpenTrees.remove(oldName));
            } finally {
                mOpenTreesLatch.releaseExclusive();
            }
        } catch (IllegalStateException e) {
            throw e;
        } catch (Throwable e) {
            DatabaseException.rethrowIfRecoverable(e);
            throw closeOnFailure(this, e);
        } finally {
            txn.reset();
        }
    }

    private Tree accessTree(Index index) {
        try {
            Tree tree;
            if ((tree = ((Tree) index)).mDatabase == this) {
                return tree;
            }
        } catch (ClassCastException e) {
            // Cast and catch an exception instead of calling instanceof to cause a
            // NullPointerException to be thrown if index is null.
        }
        throw new IllegalArgumentException("Index belongs to a different database");
    }

    @Override
    public Runnable deleteIndex(Index index) throws IOException {
        // Design note: This is a Database method instead of an Index method because it offers
        // an extra degree of safety. See notes in renameIndex.
        return accessTree(index).drop(false);
    }

    /**
     * Returns a deletion task for a tree which just moved to the trash.
     */
    Runnable replicaDeleteTree(long treeId) throws IOException {
        byte[] treeIdBytes = new byte[8];
        encodeLongBE(treeIdBytes, 0, treeId);

        Tree trashed = openTrashedTree(treeIdBytes, false);

        return new Deletion(trashed, false, null);
    }

    /**
     * Called by Tree.drop with root node latch held exclusively.
     */
    Runnable deleteTree(Tree tree) throws IOException {
        Node root;
        if ((!(tree instanceof TempTree) && !moveToTrash(tree.mId, tree.mIdBytes))
            || (root = tree.close(true, true)) == null)
        {
            // Handle concurrent delete attempt.
            throw new ClosedIndexException();
        }

        Tree trashed = newTreeInstance(tree.mId, tree.mIdBytes, tree.mName, root);

        return new Deletion(trashed, false, null);
    }

    /**
     * @param lastIdBytes null to start with first
     * @return null if none available
     */
    private Tree openNextTrashedTree(byte[] lastIdBytes) throws IOException {
        return openTrashedTree(lastIdBytes, true);
    }

    /**
     * @param idBytes null to start with first
     * @param next true to find tree with next higher id
     * @return null if not found
     */
    private Tree openTrashedTree(byte[] idBytes, boolean next) throws IOException {
        View view = mRegistryKeyMap.viewPrefix(new byte[] {KEY_TYPE_TRASH_ID}, 1);

        if (idBytes == null) {
            // Tag all the entries that should be deleted automatically. Entries created later
            // will have a different prefix, and so they'll be ignored.
            Cursor c = view.newCursor(Transaction.BOGUS);
            try {
                for (c.first(); c.key() != null; c.next()) {
                    byte[] name = c.value();
                    if (name.length != 0) {
                        name[0] |= 0x80;
                        c.store(name);
                    }
                }
            } finally {
                c.reset();
            }
        }

        byte[] treeIdBytes, name, rootIdBytes;

        Cursor c = view.newCursor(Transaction.BOGUS);
        try {
            if (idBytes == null) {
                c.first();
            } else if (next) {
                c.findGt(idBytes);
            } else {
                c.find(idBytes);
            }

            while (true) {
                treeIdBytes = c.key();

                if (treeIdBytes == null) {
                    return null;
                }

                rootIdBytes = mRegistry.load(Transaction.BOGUS, treeIdBytes);

                if (rootIdBytes == null) {
                    // Clear out bogus entry in the trash.
                    c.store(null);
                } else {
                    name = c.value();
                    if (name[0] < 0) {
                        // Found a tagged entry.
                        break;
                    }
                }

                if (next) {
                    c.next();
                } else {
                    return null;
                }
            }
        } finally {
            c.reset();
        }

        long rootId = rootIdBytes.length == 0 ? 0 : decodeLongLE(rootIdBytes, 0);

        if ((name[0] & 0x7f) == 0) {
            name = null;
        } else {
            // Trim off the tag byte.
            byte[] actual = new byte[name.length - 1];
            System.arraycopy(name, 1, actual, 0, actual.length);
            name = actual;
        }

        long treeId = decodeLongBE(treeIdBytes, 0);

        return newTreeInstance(treeId, treeIdBytes, name, loadTreeRoot(treeId, rootId));
    }

    private class Deletion implements Runnable {
        private Tree mTrashed;
        private final boolean mResumed;
        private final EventListener mListener;

        Deletion(Tree trashed, boolean resumed, EventListener listener) {
            mTrashed = trashed;
            mResumed = resumed;
            mListener = listener;
        }

        @Override
        public synchronized void run() {
            while (mTrashed != null) {
                delete();
            }
        }

        private void delete() {
            if (mListener != null) {
                mListener.notify(EventType.DELETION_BEGIN,
                                 "Index deletion " + (mResumed ? "resumed" : "begin") +
                                 ": %1$d, name: %2$s",
                                 mTrashed.getId(), mTrashed.getNameString());
            }

            final byte[] idBytes = mTrashed.mIdBytes;

            try {
                long start = System.nanoTime();

                mTrashed.deleteAll();
                Node root = mTrashed.close(true, false);
                removeFromTrash(mTrashed, root);

                if (mListener != null) {
                    double duration = (System.nanoTime() - start) / 1_000_000_000.0;
                    mListener.notify(EventType.DELETION_COMPLETE,
                                     "Index deletion complete: %1$d, name: %2$s, " +
                                     "duration: %3$1.3f seconds",
                                     mTrashed.getId(), mTrashed.getNameString(), duration);
                }

                mTrashed = null;
            } catch (IOException e) {
                if ((!mClosed || mClosedCause != null) && mListener != null) {
                    mListener.notify
                        (EventType.DELETION_FAILED,
                         "Index deletion failed: %1$d, name: %2$s, exception: %3$s",
                         mTrashed.getId(), mTrashed.getNameString(), rootCause(e));
                }
                closeQuietly(null, mTrashed);
                return;
            }

            if (mResumed) {
                try {
                    mTrashed = openNextTrashedTree(idBytes);
                } catch (IOException e) {
                    if ((!mClosed || mClosedCause != null) && mListener != null) {
                        mListener.notify
                            (EventType.DELETION_FAILED,
                             "Unable to resume deletion: %1$s", rootCause(e));
                    }
                    return;
                }
            }
        }
    }

    @Override
    public Tree newTemporaryIndex() throws IOException {
        return newTemporaryIndex(null);
    }

    Tree newTemporaryIndex(Node root) throws IOException {
        mCommitLock.lock();
        try {
            return doOpenTree(null, null, true, root);
        } finally {
            mCommitLock.unlock();
        }
    }

    @Override
    public View indexRegistryByName() throws IOException {
        return mRegistryKeyMap.viewPrefix(new byte[] {KEY_TYPE_INDEX_NAME}, 1).viewUnmodifiable();
    }

    @Override
    public View indexRegistryById() throws IOException {
        return mRegistryKeyMap.viewPrefix(new byte[] {KEY_TYPE_INDEX_ID}, 1).viewUnmodifiable();
    }

    @Override
    public Transaction newTransaction() {
        return doNewTransaction(mDurabilityMode);
    }

    @Override
    public Transaction newTransaction(DurabilityMode durabilityMode) {
        return doNewTransaction(durabilityMode == null ? mDurabilityMode : durabilityMode);
    }

    private LocalTransaction doNewTransaction(DurabilityMode durabilityMode) {
        RedoWriter redo = txnRedoWriter();
        return new LocalTransaction
            (this, redo, durabilityMode, LockMode.UPGRADABLE_READ, mDefaultLockTimeoutNanos);
    }

    LocalTransaction newAlwaysRedoTransaction() {
        return doNewTransaction(mDurabilityMode.alwaysRedo());
    }

    /**
     * Convenience method which returns a transaction intended for locking and undo. Caller can
     * make modifications, but they won't go to the redo log.
     */
    LocalTransaction newNoRedoTransaction() {
        RedoWriter redo = txnRedoWriter();
        return new LocalTransaction
            (this, redo, DurabilityMode.NO_REDO, LockMode.UPGRADABLE_READ, -1);
    }

    /**
     * Convenience method which returns a transaction intended for locking and undo. Caller can
     * make modifications, but they won't go to the redo log.
     *
     * @param redoTxnId non-zero if operation is performed by recovery
     */
    LocalTransaction newNoRedoTransaction(long redoTxnId) {
        return redoTxnId == 0 ? newNoRedoTransaction() :
            new LocalTransaction(this, redoTxnId, LockMode.UPGRADABLE_READ, -1);
    }

    /**
     * Returns a RedoWriter suitable for transactions to write into.
     */
    private RedoWriter txnRedoWriter() {
        RedoWriter redo = mRedoWriter;
        if (redo != null) {
            redo = redo.txnRedoWriter();
        }
        return redo;
    }

    /**
     * Caller must hold commit lock. This ensures that highest transaction id
     * is persisted correctly by checkpoint.
     */
    void register(UndoLog undo) {
        synchronized (mTxnIdLock) {
            UndoLog top = mTopUndoLog;
            if (top != null) {
                undo.mPrev = top;
                top.mNext = undo;
            }
            mTopUndoLog = undo;
            mUndoLogCount++;
        }
    }

    /**
     * To be called only by transaction instances, and caller must hold commit lock. The commit
     * lock ensures that highest transaction id is persisted correctly by checkpoint.
     *
     * @return positive non-zero transaction id
     */
    long nextTransactionId() {
        long txnId;
        {
            synchronized (mTxnIdLock) {
                txnId = ++mTxnId;
            }

            if (txnId <= 0) {
                // Improbably, the transaction identifier has wrapped around. Vend positive
                // identifiers, except for non-replicated transactions.
                synchronized (mTxnIdLock) {
                    txnId = ++mTxnId;
                    if (txnId <= 0) {
                        mTxnId = txnId = 1;
                    }
                }
            }
        }

        return txnId;
    }

    /**
     * Should only be called after all log entries have been truncated or rolled back. Caller
     * does not need to hold db commit lock.
     */
    void unregister(UndoLog log) {
        synchronized (mTxnIdLock) {
            UndoLog prev = log.mPrev;
            UndoLog next = log.mNext;
            if (prev != null) {
                prev.mNext = next;
                log.mPrev = null;
            }
            if (next != null) {
                next.mPrev = prev;
                log.mNext = null;
            } else if (log == mTopUndoLog) {
                mTopUndoLog = prev;
            }
            mUndoLogCount--;
        }
    }

    @Override
    public long preallocate(long bytes) throws IOException {
        if (!mClosed && mPageDb.isDurable()) {
            int pageSize = mPageSize;
            long pageCount = (bytes + pageSize - 1) / pageSize;
            if (pageCount > 0) {
                pageCount = mPageDb.allocatePages(pageCount);
                if (pageCount > 0) {
                    try {
                        checkpoint(true, 0, 0);
                    } catch (Throwable e) {
                        DatabaseException.rethrowIfRecoverable(e);
                        closeQuietly(null, this, e);
                        throw e;
                    }
                }
                return pageCount * pageSize;
            }
        }
        return 0;
    }

    @Override
    public Sorter newSorter(Executor executor) throws IOException {
        if (executor == null && (executor = mSorterExecutor) == null) {
            mOpenTreesLatch.acquireExclusive();
            try {
                checkClosed();
                executor = mSorterExecutor;
                if (executor == null) {
                    ExecutorService es = Executors.newCachedThreadPool(r -> {
                        Thread t = new Thread(r);
                        t.setDaemon(true);
                        t.setName("Sorter-" + Long.toUnsignedString(t.getId()));
                        return t;
                    });
                    mSorterExecutor = es;
                    executor = es;
                }
            } finally {
                mOpenTreesLatch.releaseExclusive();
            }
        }

        return new ParallelSorter(this, executor);
    }

    @Override
    public void capacityLimit(long bytes) {
        mPageDb.pageLimit(bytes < 0 ? -1 : (bytes / mPageSize));
    }

    @Override
    public long capacityLimit() {
        long pageLimit = mPageDb.pageLimit();
        return pageLimit < 0 ? -1 : (pageLimit * mPageSize);
    }

    @Override
    public void capacityLimitOverride(long bytes) {
        mPageDb.pageLimitOverride(bytes < 0 ? -1 : (bytes / mPageSize));
    }

    @Override
    public Snapshot beginSnapshot() throws IOException {
        if (!(mPageDb.isDurable())) {
            throw new UnsupportedOperationException("Snapshot only allowed for durable databases");
        }
        checkClosed();
        DurablePageDb pageDb = (DurablePageDb) mPageDb;
        return pageDb.beginSnapshot(this);
    }

    /**
     * Restore from a {@link #beginSnapshot snapshot}, into the data files defined by the given
     * configuration. All existing data and redo log files at the snapshot destination are
     * deleted before the restore begins.
     *
     * @param in snapshot source; does not require extra buffering; auto-closed
     */
    static Database restoreFromSnapshot(DatabaseConfig config, InputStream in) throws IOException {
        config = config.clone();
        PageDb restored;

        File[] dataFiles = config.dataFiles();
        if (dataFiles == null) {
            PageArray dataPageArray = config.mDataPageArray;

            if (dataPageArray == null) {
                throw new UnsupportedOperationException
                    ("Restore only allowed for durable databases");
            }

            dataPageArray = dataPageArray.open();
            dataPageArray.setPageCount(0);

            // Delete old redo log files.
            deleteNumberedFiles(config.mBaseFile, REDO_FILE_SUFFIX);

            restored = DurablePageDb.restoreFromSnapshot(dataPageArray, null, config.mCrypto, in);
        } else {
            if (!config.mReadOnly) {
                for (File f : dataFiles) {
                    // Delete old data file.
                    f.delete();
                    if (config.mMkdirs) {
                        f.getParentFile().mkdirs();
                    }
                }
            }

            FileFactory factory = config.mFileFactory;
            EnumSet<OpenOption> options = config.createOpenOptions();

            // Delete old redo log files.
            deleteNumberedFiles(config.mBaseFile, REDO_FILE_SUFFIX);

            int pageSize = config.mPageSize;
            if (pageSize <= 0) {
                pageSize = DEFAULT_PAGE_SIZE;
            }

            restored = DurablePageDb.restoreFromSnapshot
                (pageSize, dataFiles, factory, options, null, config.mCrypto, in);
        }

        try {
            restored.close();
        } finally {
            restored.delete();
        }

        return Database.open(config);
    }

    @Override
    public void createCachePrimer(OutputStream out) throws IOException {
        if (!(mPageDb.isDurable())) {
            throw new UnsupportedOperationException
                ("Cache priming only allowed for durable databases");
        }

        out = ((DurablePageDb) mPageDb).encrypt(out);

        DataOutputStream dout = new DataOutputStream(out);

        dout.writeLong(PRIMER_MAGIC_NUMBER);

        for (TreeRef treeRef : mOpenTrees.values()) {
            Tree tree = treeRef.get();
            if (tree != null && !Tree.isInternal(tree.mId)) {
                // Encode name instead of identifier, to support priming set portability
                // between databases. The identifiers won't match, but the names might.
                byte[] name = tree.mName;
                dout.writeInt(name.length);
                dout.write(name);
                tree.writeCachePrimer(dout);
            }
        }

        // Terminator.
        dout.writeInt(-1);
    }

    @Override
    public void applyCachePrimer(InputStream in) throws IOException {
        if (!(mPageDb.isDurable())) {
            throw new UnsupportedOperationException
                ("Cache priming only allowed for durable databases");
        }

        in = ((DurablePageDb) mPageDb).decrypt(in);

        DataInput din;
        if (in instanceof DataInput) {
            din = (DataInput) in;
        } else {
            din = new DataInputStream(in);
        }

        long magic = din.readLong();
        if (magic != PRIMER_MAGIC_NUMBER) {
            throw new DatabaseException("Wrong cache primer magic number: " + magic);
        }

        while (true) {
            int len = din.readInt();
            if (len < 0) {
                break;
            }
            byte[] name = new byte[len];
            din.readFully(name);
            Tree tree = openTree(name, false);
            if (tree != null) {
                tree.applyCachePrimer(din);
            } else {
                Tree.skipCachePrimer(din);
            }
        }
    }

    @Override
    public Stats stats() {
        Stats stats = new Stats();

        stats.pageSize = mPageSize;

        mCommitLock.lock();
        try {
            long cursorCount = 0;
            int openTreesCount = 0;
            for (TreeRef treeRef : mOpenTrees.values()) {
                Tree tree = treeRef.get();
                if (tree != null) {
                    openTreesCount++;
                    cursorCount += tree.mRoot.countCursors();
                }
            }
            stats.openIndexes = openTreesCount;
            stats.cursorCount = cursorCount;

            PageDb.Stats pstats = mPageDb.stats();
            stats.freePages = pstats.freePages;
            stats.totalPages = pstats.totalPages;

            stats.lockCount = mLockManager.numLocksHeld();

            synchronized (mTxnIdLock) {
                stats.txnCount = mUndoLogCount;
                stats.txnsCreated = mTxnId;
            }
        } finally {
            mCommitLock.unlock();
        }

        for (NodeUsageList usageList : mUsageLists) {
            stats.cachedPages += usageList.size();
        }

        return stats;
    }

    @Override
    public void flush() throws IOException {
        if (!mClosed && mRedoWriter != null) {
            mRedoWriter.flush();
        }
    }

    @Override
    public void sync() throws IOException {
        if (!mClosed && mRedoWriter != null) {
            mRedoWriter.flushSync(false);
        }
    }

    @Override
    public void checkpoint() throws IOException {
        if (!mClosed && mPageDb.isDurable()) {
            try {
                checkpoint(false, 0, 0);
            } catch (Throwable e) {
                DatabaseException.rethrowIfRecoverable(e);
                closeQuietly(null, this, e);
                throw e;
            }
        }
    }

    @Override
    public void suspendCheckpoints() {
        Checkpointer c = mCheckpointer;
        if (c != null) {
            c.suspend();
        }
    }

    @Override
    public void resumeCheckpoints() {
        Checkpointer c = mCheckpointer;
        if (c != null) {
            c.resume();
        }
    }

    @Override
    public boolean compactFile(CompactionObserver observer, double target) throws IOException {
        if (target < 0 || target > 1) {
            throw new IllegalArgumentException("Illegal compaction target: " + target);
        }

        if (target == 0) {
            // No compaction to do at all, but not aborted.
            return true;
        }

        long targetPageCount;
        mCheckpointLock.lock();
        try {
            PageDb.Stats stats = mPageDb.stats();
            long usedPages = stats.totalPages - stats.freePages;
            targetPageCount = Math.max(usedPages, (long) (usedPages / target));

            // Determine the maximum amount of space required to store the reserve list nodes
            // and ensure the target includes them.
            long reserve;
            {
                // Total pages freed.
                long freed = stats.totalPages - targetPageCount;

                // Scale by the maximum size for encoding page identifers, assuming no savings
                // from delta encoding.
                freed *= calcUnsignedVarLongLength(stats.totalPages << 1);

                // Divide by the node size, excluding the header (see PageQueue).
                reserve = freed / (mPageSize - (8 + 8));

                // A minimum is required because the regular and free lists need to allocate
                // one extra node at checkpoint. Up to three checkpoints may be issued, so pad
                // by 2 * 3 = 6.
                reserve += 6;
            }

            targetPageCount += reserve;

            if (targetPageCount >= stats.totalPages && targetPageCount >= mPageDb.pageCount()) {
                return true;
            }

            if (!mPageDb.compactionStart(targetPageCount)) {
                return false;
            }
        } finally {
            mCheckpointLock.unlock();
        }

        boolean completed = mPageDb.compactionScanFreeList();

        if (completed) {
            // Issue a checkpoint to ensure all dirty nodes are flushed out. This ensures that
            // nodes can be moved out of the compaction zone by simply marking them dirty. If
            // already dirty, they'll not be in the compaction zone unless compaction aborted.
            checkpoint();

            if (observer == null) {
                observer = new CompactionObserver();
            }

            final long highestNodeId = targetPageCount - 1;
            final CompactionObserver fobserver = observer;

            completed = scanAllIndexes((tree) -> {
                return tree.compactTree(tree.observableView(), highestNodeId, fobserver);
            });

            checkpoint(true, 0, 0);

            if (completed && mPageDb.compactionScanFreeList()) {
                if (!mPageDb.compactionVerify() && mPageDb.compactionScanFreeList()) {
                    checkpoint(true, 0, 0);
                }
            }
        }

        mCheckpointLock.lock();
        try {
            completed &= mPageDb.compactionEnd();

            // Reclaim reserved pages, but only after a checkpoint has been performed.
            checkpoint(true, 0, 0);
            mPageDb.compactionReclaim();
            // Checkpoint again in order for reclaimed pages to be immediately available.
            checkpoint(true, 0, 0);

            if (completed) {
                // And now, attempt to actually shrink the file.
                return mPageDb.truncatePages();
            }
        } finally {
            mCheckpointLock.unlock();
        }

        return false;
    }

    @Override
    public boolean verify(VerificationObserver observer) throws IOException {
        // TODO: Verify free lists.

        if (observer == null) {
            observer = new VerificationObserver();
        }

        final boolean[] passedRef = {true};
        final VerificationObserver fobserver = observer;

        scanAllIndexes((tree) -> {
            Index view = tree.observableView();
            fobserver.failed = false;
            boolean keepGoing = tree.verifyTree(view, fobserver);
            passedRef[0] &= !fobserver.failed;
            if (keepGoing) {
                keepGoing = fobserver.indexComplete(view, !fobserver.failed, null);
            }
            return keepGoing;
        });

        return passedRef[0];
    }

    @FunctionalInterface
    static interface ScanVisitor {
        /**
         * @return false if should stop
         */
        boolean apply(Tree tree) throws IOException;
    }

    /**
     * @return false if stopped
     */
    private boolean scanAllIndexes(ScanVisitor visitor) throws IOException {
        if (!visitor.apply(mRegistry)) {
            return false;
        }
        if (!visitor.apply(mRegistryKeyMap)) {
            return false;
        }

        FragmentedTrash trash = mFragmentedTrash;
        if (trash != null) {
            if (!visitor.apply(trash.mTrash)) {
                return false;
            }
        }

        Cursor all = indexRegistryByName().newCursor(null);
        try {
            for (all.first(); all.key() != null; all.next()) {
                long id = decodeLongBE(all.value(), 0);

                Index index = indexById(id);
                if (index instanceof Tree && !visitor.apply((Tree) index)) {
                    return false;
                }
            }
        } finally {
            all.reset();
        }

        return true;
    }

    @Override
    public void close(Throwable cause) throws IOException {
        close(cause, false);
    }

    @Override
    public void shutdown() throws IOException {
        close(null, mPageDb.isDurable());
    }

    @Override
    protected void finalize() throws IOException {
        close();
    }

    private void close(Throwable cause, boolean shutdown) throws IOException {
        if (mClosed) {
            return;
        }

        if (cause != null) {
            if (cClosedCauseUpdater.compareAndSet(this, null, cause)) {
                Throwable rootCause = rootCause(cause);
                if (mEventListener == null) {
                    uncaught(rootCause);
                } else {
                    mEventListener.notify(EventType.PANIC_UNHANDLED_EXCEPTION,
                                          "Closing database due to unhandled exception: %1$s",
                                          rootCause);
                }
            }
        }

        Thread ct = null;
        boolean lockedCheckpointer = false;

        try {
            Checkpointer c = mCheckpointer;

            if (shutdown) {
                mCheckpointLock.lock();
                lockedCheckpointer = true;

                if (!mClosed) {
                    checkpoint(true, 0, 0);
                    if (c != null) {
                        ct = c.close();
                    }
                }
            } else {
                if (c != null) {
                    ct = c.close();
                }

                // Wait for any in-progress checkpoint to complete.

                if (mCheckpointLock.tryLock()) {
                    lockedCheckpointer = true;
                } else if (cause == null && !(mRedoWriter instanceof ReplRedoController)) {
                    // Only attempt lock if not panicked and not replicated. If panicked, other
                    // locks might be held and so acquiring checkpoint lock might deadlock.
                    // Replicated databases might stall indefinitely when checkpointing.
                    // Checkpointer should eventually exit after other resources are closed.
                    mCheckpointLock.lock();
                    lockedCheckpointer = true;
                }
            }

            mClosed = true;
        } finally {
            if (ct != null) {
                ct.interrupt();
            }

            if (lockedCheckpointer) {
                mCheckpointLock.unlock();

                if (ct != null) {
                    // Wait for checkpointer thread to finish.
                    try {
                        ct.join();
                    } catch (InterruptedException e) {
                        // Ignore.
                    }
                }
            }
        }

        try {
            mCheckpointer = null;

            CommitLock lock = mCommitLock;

            if (mOpenTrees != null) {
                // Clear out open trees with commit lock held, to prevent any trees from being
                // opened again. Any attempt to open a tree must acquire the commit lock and
                // then check if the database is closed.
                final ArrayList<TreeRef> trees;
                if (lock != null) {
                    lock.acquireExclusive();
                }
                try {
                    mOpenTreesLatch.acquireExclusive();
                    try {
                        trees = new ArrayList<>(mOpenTreesById.size());

                        mOpenTreesById.traverse((entry) -> {
                            trees.add(entry.value);
                            return true;
                        });

                        mOpenTrees.clear();
                    } finally {
                        mOpenTreesLatch.releaseExclusive();
                    }
                } finally {
                    if (lock != null) {
                        lock.releaseExclusive();
                    }
                }

                for (TreeRef ref : trees) {
                    Tree tree = ref.get();
                    if (tree != null) {
                        tree.close();
                    }
                }
            }

            if (lock != null) {
                lock.acquireExclusive();
            }
            try {
                if (mSorterExecutor != null) {
                    mSorterExecutor.shutdown();
                    mSorterExecutor = null;
                }

                if (mUsageLists != null) {
                    for (NodeUsageList usageList : mUsageLists) {
                        if (usageList != null) {
                            usageList.delete();
                        }
                    }
                }

                if (mDirtyList != null) {
                    mDirtyList.delete(this);
                }

                synchronized (mTxnIdLock) {
                    for (UndoLog log = mTopUndoLog; log != null; log = log.mPrev) {
                        log.delete();
                    }
                    mTopUndoLog = null;
                }

                nodeMapDeleteAll();

                IOException ex = null;

                ex = closeQuietly(ex, mRedoWriter, cause);
                ex = closeQuietly(ex, mPageDb, cause);
                ex = closeQuietly(ex, mTempFileManager, cause);

                if (shutdown && mBaseFile != null) {
                    deleteRedoLogFiles();
                    new File(mBaseFile.getPath() + INFO_FILE_SUFFIX).delete();
                    ex = closeQuietly(ex, mLockFile, cause);
                    new File(mBaseFile.getPath() + LOCK_FILE_SUFFIX).delete();
                } else {
                    ex = closeQuietly(ex, mLockFile, cause);
                }

                if (mLockManager != null) {
                    mLockManager.close();
                }

                if (ex != null) {
                    throw ex;
                }
            } finally {
                if (lock != null) {
                    lock.releaseExclusive();
                }
            }
        } finally {
            if (mPageDb != null) {
                mPageDb.delete();
            }
            if (mSparePagePool != null) {
                mSparePagePool.delete();
            }
            p_delete(mCommitHeader);
            p_arenaDelete(mArena);
        }
    }

    void checkClosed() throws DatabaseException {
        if (mClosed) {
            String message = "Closed";
            Throwable cause = mClosedCause;
            if (cause != null) {
                message += "; " + rootCause(cause);
            }
            throw new DatabaseException(message, cause);
        }
    }

    void treeClosed(Tree tree) {
        mOpenTreesLatch.acquireExclusive();
        try {
            TreeRef ref = mOpenTreesById.getValue(tree.mId);
            if (ref != null && ref.get() == tree) {
                ref.clear();
                if (tree.mName != null) {
                    mOpenTrees.remove(tree.mName);
                }
                mOpenTreesById.remove(tree.mId);
            }
        } finally {
            mOpenTreesLatch.releaseExclusive();
        }
    }

    /**
     * @return false if already in the trash
     */
    private boolean moveToTrash(long treeId, byte[] treeIdBytes) throws IOException {
        final byte[] idKey = newKey(KEY_TYPE_INDEX_ID, treeIdBytes);
        final byte[] trashIdKey = newKey(KEY_TYPE_TRASH_ID, treeIdBytes);

        final LocalTransaction txn = newAlwaysRedoTransaction();

        try {
            if (mRegistryKeyMap.load(txn, trashIdKey) != null) {
                // Already in the trash.
                return false;
            }

            byte[] treeName = mRegistryKeyMap.exchange(txn, idKey, null);

            if (treeName == null) {
                // A trash entry with just a zero indicates that the name is null.
                mRegistryKeyMap.store(txn, trashIdKey, new byte[1]);
            } else {
                byte[] nameKey = newKey(KEY_TYPE_INDEX_NAME, treeName);
                mRegistryKeyMap.remove(txn, nameKey, treeIdBytes);
                // Tag the trash entry to indicate that name is non-null. Note that nameKey
                // instance is modified directly.
                nameKey[0] = 1;
                mRegistryKeyMap.store(txn, trashIdKey, nameKey);
            }

            RedoWriter redo = txnRedoWriter();
            if (redo != null) {
                long commitPos;

                // Note: No additional operations can appear after OP_DELETE_INDEX. When a
                // replica reads this operation it immediately commits the transaction in order
                // for the deletion task to be started immediately. The redo log still contains
                // a commit operation, which is redundant and harmless.

                mCommitLock.lock();
                try {
                    commitPos = redo.deleteIndex
                        (txn.txnId(), treeId, mDurabilityMode.alwaysRedo());
                } finally {
                    mCommitLock.unlock();
                }

                if (commitPos != 0) {
                    // Must wait for durability confirmation before performing actions below
                    // which cannot be easily rolled back. No global latches or locks are held
                    // while waiting.
                    redo.txnCommitSync(txn, commitPos);
                }
            }

            txn.commit();
        } catch (Throwable e) {
            DatabaseException.rethrowIfRecoverable(e);
            throw closeOnFailure(this, e);
        } finally {
            txn.reset();
        }

        return true;
    }

    /**
     * Must be called after all entries in the tree have been deleted and tree is closed.
     */
    void removeFromTrash(Tree tree, Node root) throws IOException {
        byte[] trashIdKey = newKey(KEY_TYPE_TRASH_ID, tree.mIdBytes);

        mCommitLock.lock();
        try {
            if (root != null) {
                root.acquireExclusive();
                deleteNode(root);
            }
            mRegistryKeyMap.delete(Transaction.BOGUS, trashIdKey);
            mRegistry.delete(Transaction.BOGUS, tree.mIdBytes);
        } catch (Throwable e) {
            throw closeOnFailure(this, e);
        } finally {
            mCommitLock.unlock();
        }
    }

    /**
     * @param treeId pass zero if unknown or not applicable
     * @param rootId pass zero to create
     * @return unlatched and unevictable root node
     */
    private Node loadTreeRoot(final long treeId, final long rootId) throws IOException {
        if (rootId == 0) {
            // Pass tree identifer to spread allocations around.
            Node rootNode = allocLatchedNode(treeId, NodeUsageList.MODE_UNEVICTABLE);

            try {
                /*P*/ // [
                rootNode.asEmptyRoot();
                /*P*/ // |
                /*P*/ // if (mFullyMapped) {
                /*P*/ //     rootNode.mPage = p_nonTreePage(); // always an empty leaf node
                /*P*/ //     rootNode.mId = 0;
                /*P*/ //     rootNode.mCachedState = CACHED_CLEAN;
                /*P*/ // } else {
                /*P*/ //     rootNode.asEmptyRoot();
                /*P*/ // }
                /*P*/ // ]
                return rootNode;
            } finally {
                rootNode.releaseExclusive();
            }
        } else {
            // Check if root node is still around after tree was closed.
            Node rootNode = nodeMapGet(rootId);

            if (rootNode != null) {
                rootNode.acquireShared();
                try {
                    if (rootId == rootNode.mId) {
                        rootNode.makeUnevictable();
                        return rootNode;
                    }
                } finally {
                    rootNode.releaseShared();
                }
            }

            rootNode = allocLatchedNode(rootId, NodeUsageList.MODE_UNEVICTABLE);

            try {
                try {
                    rootNode.read(this, rootId);
                } finally {
                    rootNode.releaseExclusive();
                }
                nodeMapPut(rootNode);
                return rootNode;
            } catch (Throwable e) {
                rootNode.makeEvictableNow();
                throw e;
            }
        }
    }

    /**
     * Loads the root registry node, or creates one if store is new. Root node
     * is not eligible for eviction.
     */
    private Node loadRegistryRoot(byte[] header, ReplicationManager rm) throws IOException {
        int version = decodeIntLE(header, I_ENCODING_VERSION);

        long rootId;
        if (version == 0) {
            rootId = 0;
            // No registry; clearly nothing has been checkpointed.
            mInitialReadState = CACHED_DIRTY_0;
        } else {
            if (version != ENCODING_VERSION) {
                throw new CorruptDatabaseException("Unknown encoding version: " + version);
            }

            long replEncoding = decodeLongLE(header, I_REPL_ENCODING);

            if (rm == null) {
                if (replEncoding != 0) {
                    throw new DatabaseException
                        ("Database must be configured with a replication manager, " +
                         "identified by: " + replEncoding);
                }
            } else {
                if (replEncoding == 0) {
                    throw new DatabaseException
                        ("Database was created initially without a replication manager");
                }
                long expectedReplEncoding = rm.encoding();
                if (replEncoding != expectedReplEncoding) {
                    throw new DatabaseException
                        ("Database was created initially with a different replication manager, " +
                         "identified by: " + replEncoding);
                }
            }

            rootId = decodeLongLE(header, I_ROOT_PAGE_ID);
        }

        return loadTreeRoot(0, rootId);
    }

    private Tree openInternalTree(long treeId, boolean create) throws IOException {
        return openInternalTree(treeId, create, null);
    }

    private Tree openInternalTree(long treeId, boolean create, DatabaseConfig config)
        throws IOException
    {
        mCommitLock.lock();
        try {
            byte[] treeIdBytes = new byte[8];
            encodeLongBE(treeIdBytes, 0, treeId);
            byte[] rootIdBytes = mRegistry.load(Transaction.BOGUS, treeIdBytes);
            long rootId;
            if (rootIdBytes != null) {
                rootId = decodeLongLE(rootIdBytes, 0);
            } else {
                if (!create) {
                    return null;
                }
                rootId = 0;
            }

            Node root = loadTreeRoot(treeId, rootId);

            // Cannot call newTreeInstance because mRedoWriter isn't set yet.
            if (config != null && config.mReplManager != null) {
                return new TxnTree(this, treeId, treeIdBytes, root);
            }

            return newTreeInstance(treeId, treeIdBytes, null, root);
        } finally {
            mCommitLock.unlock();
        }
    }

    private Tree openTree(byte[] name, boolean create) throws IOException {
        return openTree(null, name, create);
    }

    private Tree openTree(Transaction findTxn, byte[] name, boolean create) throws IOException {
        Tree tree = quickFindIndex(name);
        if (tree == null) {
            mCommitLock.lock();
            try {
                tree = doOpenTree(findTxn, name, create, null);
            } finally {
                mCommitLock.unlock();
            }
        }
        return tree;
    }

    /**
     * Caller must hold commit lock.
     *
     * @param name pass null for creation of temporary trees
     * @param root must be null except for creation of temporary trees
     */
    private Tree doOpenTree(Transaction findTxn, byte[] name, boolean create, Node root)
        throws IOException
    {
        checkClosed();

        // Cleanup before opening more trees.
        cleanupUnreferencedTrees();

        byte[] nameKey = null, treeIdBytes = null;
        if (name != null) {
            nameKey = newKey(KEY_TYPE_INDEX_NAME, name);
            treeIdBytes = mRegistryKeyMap.load(findTxn, nameKey);
        }

        long treeId;
        // Is non-null if tree was created.
        byte[] idKey;

        if (treeIdBytes != null) {
            // Tree already exists.
            idKey = null;
            treeId = decodeLongBE(treeIdBytes, 0);
        } else if (!create) {
            return null;
        } else create: {
            // Transactional find supported only for opens that do not create.
            if (findTxn != null) {
                throw new AssertionError();
            }

            Transaction createTxn = null;

            mOpenTreesLatch.acquireExclusive();
            try {
                if (nameKey != null) {
                    treeIdBytes = mRegistryKeyMap.load(null, nameKey);
                    if (treeIdBytes != null) {
                        // Another thread created it.
                        idKey = null;
                        treeId = decodeLongBE(treeIdBytes, 0);
                        break create;
                    }
                }

                treeIdBytes = new byte[8];

                // Non-transactional operations are critical, in that any failure is treated as
                // non-recoverable.
                boolean critical = true;
                try {
                    byte[] rootIdBytes;
                    if (root == null) {
                        rootIdBytes = EMPTY_BYTES;
                    } else {
                        rootIdBytes = new byte[8];
                        encodeLongBE(rootIdBytes, 0, root.mId);
                    }

                    do {
                        critical = false;
                        treeId = nextTreeId(name == null);
                        encodeLongBE(treeIdBytes, 0, treeId);
                        critical = true;
                    } while (!mRegistry.insert(Transaction.BOGUS, treeIdBytes, rootIdBytes));

                    critical = false;

                    try {
                        idKey = newKey(KEY_TYPE_INDEX_ID, treeIdBytes);

                        if (name == null) {
                            // Register temporary index as trash, unreplicated.
                            createTxn = newNoRedoTransaction();
                            byte[] trashIdKey = newKey(KEY_TYPE_TRASH_ID, treeIdBytes);
                            if (!mRegistryKeyMap.insert(createTxn, trashIdKey, new byte[1])) {
                                throw new DatabaseException("Unable to register temporary index");
                            }
                        } else {
                            if (mRedoWriter instanceof ReplRedoController) {
                                // Confirmation is required when replicated.
                                createTxn = newTransaction(DurabilityMode.SYNC);
                            } else {
                                createTxn = newAlwaysRedoTransaction();
                            }

                            if (!mRegistryKeyMap.insert(createTxn, idKey, name)) {
                                throw new DatabaseException("Unable to insert index id");
                            }
                            if (!mRegistryKeyMap.insert(createTxn, nameKey, treeIdBytes)) {
                                throw new DatabaseException("Unable to insert index name");
                            }
                        }
                    } catch (Throwable e) {
                        critical = true;
                        try {
                            if (createTxn != null) {
                                createTxn.reset();
                            }
                            mRegistry.delete(Transaction.BOGUS, treeIdBytes);
                            critical = false;
                        } catch (Throwable e2) {
                            e.addSuppressed(e2);
                        }
                        throw e;
                    }
                } catch (Throwable e) {
                    if (!critical) {
                        DatabaseException.rethrowIfRecoverable(e);
                    }
                    throw closeOnFailure(this, e);
                }
            } finally {
                // Release to allow opening other indexes while blocked on commit.
                mOpenTreesLatch.releaseExclusive();
            }

            if (createTxn != null) {
                try {
                    createTxn.commit();
                } catch (Throwable e) {
                    try {
                        createTxn.reset();
                        mRegistry.delete(Transaction.BOGUS, treeIdBytes);
                    } catch (Throwable e2) {
                        e.addSuppressed(e2);
                        throw closeOnFailure(this, e);
                    }
                    DatabaseException.rethrowIfRecoverable(e);
                    throw closeOnFailure(this, e);
                }
            }
        }

        // Use a transaction to ensure that only one thread loads the requested tree. Nothing
        // is written into it.
        Transaction txn = newNoRedoTransaction();
        try {
            if (root != null) {
                mRegistry.lockUpgradable(txn, treeIdBytes);
            } else {
                // Pass the transaction to acquire the lock.
                byte[] rootIdBytes = mRegistry.load(txn, treeIdBytes);

                Tree tree = quickFindIndex(name);
                if (tree != null) {
                    // Another thread got the lock first and loaded the tree.
                    return tree;
                }

                long rootId = (rootIdBytes == null || rootIdBytes.length == 0) ? 0
                    : decodeLongLE(rootIdBytes, 0);

<<<<<<< HEAD
                root = loadTreeRoot(rootId);
            }
=======
            Node root = loadTreeRoot(treeId, rootId);
>>>>>>> 09dff19a

            Tree tree;
            if (name == null) {
                tree = new TempTree(this, treeId, treeIdBytes, root);
            } else {
                tree = newTreeInstance(treeId, treeIdBytes, name, root);
            }

            TreeRef treeRef = new TreeRef(tree, mOpenTreesRefQueue);

            mOpenTreesLatch.acquireExclusive();
            try {
                if (name != null) {
                    mOpenTrees.put(name, treeRef);
                }
                mOpenTreesById.insert(treeId).value = treeRef;
            } finally {
                mOpenTreesLatch.releaseExclusive();
            }

            return tree;
        } catch (Throwable e) {
            if (idKey != null) {
                // Rollback create of new tree.
                try {
                    mRegistryKeyMap.delete(null, idKey);
                    if (nameKey != null) {
                        mRegistryKeyMap.delete(null, nameKey);
                    }
                    mRegistry.delete(Transaction.BOGUS, treeIdBytes);
                } catch (Throwable e2) {
                    // Ignore.
                }
            }
            throw e;
        } finally {
            txn.reset();
        }
    }

    private Tree newTreeInstance(long id, byte[] idBytes, byte[] name, Node root) {
        Tree tree;
        if (mRedoWriter instanceof ReplRedoWriter) {
            // Always need an explcit transaction when using auto-commit, to ensure that
            // rollback is possible.
            tree = new TxnTree(this, id, idBytes, root);
        } else {
            tree = new Tree(this, id, idBytes, root);
        }
        tree.mName = name;
        return tree;
    }

    private long nextTreeId(boolean temporary) throws IOException {
        // By generating identifiers from a 64-bit sequence, it's effectively
        // impossible for them to get re-used after trees are deleted.

        Transaction txn;
        if (temporary) {
            txn = newNoRedoTransaction();
        } else {
            txn = newAlwaysRedoTransaction();
        }

        try {
            // Tree id mask, to make the identifiers less predictable and
            // non-compatible with other database instances.
            long treeIdMask;
            {
                byte[] key = {KEY_TYPE_TREE_ID_MASK};
                byte[] treeIdMaskBytes = mRegistryKeyMap.load(txn, key);

                if (treeIdMaskBytes == null) {
                    treeIdMaskBytes = new byte[8];
                    new Random().nextBytes(treeIdMaskBytes);
                    mRegistryKeyMap.store(txn, key, treeIdMaskBytes);
                }

                treeIdMask = decodeLongLE(treeIdMaskBytes, 0);
            }

            byte[] key = {KEY_TYPE_NEXT_TREE_ID};
            byte[] nextTreeIdBytes = mRegistryKeyMap.load(txn, key);

            if (nextTreeIdBytes == null) {
                nextTreeIdBytes = new byte[8];
            }
            long nextTreeId = decodeLongLE(nextTreeIdBytes, 0);

            if (temporary) {
                // Apply negative sequence, avoiding collisions.
                treeIdMask = ~treeIdMask;
            }

            long treeId;
            do {
                treeId = scramble((nextTreeId++) ^ treeIdMask);
            } while (Tree.isInternal(treeId));

            encodeLongLE(nextTreeIdBytes, 0, nextTreeId);
            mRegistryKeyMap.store(txn, key, nextTreeIdBytes);
            txn.commit();

            return treeId;
        } finally {
            txn.reset();
        }
    }

    /**
     * @return null if not found
     */
    private Tree quickFindIndex(byte[] name) throws IOException {
        if (name == null) {
            return null;
        }

        TreeRef treeRef;
        mOpenTreesLatch.acquireShared();
        try {
            treeRef = mOpenTrees.get(name);
            if (treeRef == null) {
                return null;
            }
            Tree tree = treeRef.get();
            if (tree != null) {
                return tree;
            }
        } finally {
            mOpenTreesLatch.releaseShared();
        }

        // Ensure that root node of cleared tree reference is available in the node map before
        // potentially replacing it. Weak references are cleared before they are enqueued, and
        // so polling the queue does not guarantee node eviction. Process the tree directly.
        cleanupUnreferencedTree(treeRef);

        return null;
    }

    /**
     * Tree instances retain a reference to an unevictable root node. If tree is no longer in
     * use, allow it to be evicted. Method cannot be called while a checkpoint is in progress.
     */
    private void cleanupUnreferencedTrees() throws IOException {
        final ReferenceQueue<Tree> queue = mOpenTreesRefQueue;
        if (queue == null) {
            return;
        }
        try {
            while (true) {
                Reference<? extends Tree> ref = queue.poll();
                if (ref == null) {
                    break;
                }
                if (ref instanceof TreeRef) {
                    cleanupUnreferencedTree((TreeRef) ref);
                }
            }
        } catch (Exception e) {
            if (!mClosed) {
                throw e;
            }
        }
    }

    private void cleanupUnreferencedTree(TreeRef ref) throws IOException {
        Node root = ref.mRoot;
        root.acquireShared();
        try {
            mOpenTreesLatch.acquireExclusive();
            try {
                LHashTable.ObjEntry<TreeRef> entry = mOpenTreesById.get(ref.mId);
                if (entry == null || entry.value != ref) {
                    return;
                }
                if (ref.mName != null) {
                    mOpenTrees.remove(ref.mName);
                }
                mOpenTreesById.remove(ref.mId);
                root.makeEvictableNow();
                if (root.mId != 0) {
                    nodeMapPut(root);
                }
            } finally {
                mOpenTreesLatch.releaseExclusive();
            }
        } finally {
            root.releaseShared();
        }
    }

    private static byte[] newKey(byte type, byte[] payload) {
        byte[] key = new byte[1 + payload.length];
        key[0] = type;
        arraycopy(payload, 0, key, 1, payload.length);
        return key;
    }

    /**
     * Returns the fixed size of all pages in the store, in bytes.
     */
    int pageSize() {
        return mPageSize;
    }

    private int pageSize(/*P*/ byte[] page) {
        /*P*/ // [
        return page.length;
        /*P*/ // |
        /*P*/ // return mPageSize;
        /*P*/ // ]
    }

    /**
     * Access the commit lock, which prevents commits while held shared. In general, it should
     * be acquired before any node latches, but postponing acquisition reduces the total time
     * held. Checkpoints don't have to wait as long for the exclusive commit lock. Because node
     * latching first isn't the canonical ordering, acquiring the shared commit lock later must
     * be prepared to abort. Try to acquire first, and if it fails, release the node latch and
     * do over.
     */
    CommitLock commitLock() {
        return mCommitLock;
    }

    /**
     * Returns unconfirmed node if found. Caller must latch and confirm that node identifier
     * matches, in case an eviction snuck in.
     */
    Node nodeMapGet(final long nodeId) {
        return nodeMapGet(nodeId, Long.hashCode(nodeId));
    }

    /**
     * Returns unconfirmed node if found. Caller must latch and confirm that node identifier
     * matches, in case an eviction snuck in.
     */
    Node nodeMapGet(final long nodeId, final int hash) {
        // Quick check without acquiring a partition latch.

        final Node[] table = mNodeMapTable;
        Node node = table[hash & (table.length - 1)];
        if (node != null) {
            // Limit scan of collision chain in case a temporary infinite loop is observed.
            int limit = 100;
            do {
                if (node.mId == nodeId) {
                    return node;
                }
            } while ((node = node.mNodeMapNext) != null && --limit != 0);
        }

        // Again with shared partition latch held.

        final Latch[] latches = mNodeMapLatches;
        final Latch latch = latches[hash & (latches.length - 1)];
        latch.acquireShared();

        node = table[hash & (table.length - 1)];
        while (node != null) {
            if (node.mId == nodeId) {
                latch.releaseShared();
                return node;
            }
            node = node.mNodeMapNext;
        }

        latch.releaseShared();
        return null;
    }

    /**
     * Put a node into the map, but caller must confirm that node is not already present.
     */
    void nodeMapPut(final Node node) {
        nodeMapPut(node, Long.hashCode(node.mId));
    }

    /**
     * Put a node into the map, but caller must confirm that node is not already present.
     */
    void nodeMapPut(final Node node, final int hash) {
        final Latch[] latches = mNodeMapLatches;
        final Latch latch = latches[hash & (latches.length - 1)];
        latch.acquireExclusive();

        final Node[] table = mNodeMapTable;
        final int index = hash & (table.length - 1);
        Node e = table[index];
        while (e != null) {
            if (e == node) {
                latch.releaseExclusive();
                return;
            }
            if (e.mId == node.mId) {
                latch.releaseExclusive();
                throw new AssertionError("Already in NodeMap: " + node + ", " + e + ", " + hash);
            }
            e = e.mNodeMapNext;
        }

        node.mNodeMapNext = table[index];
        table[index] = node;

        latch.releaseExclusive();
    }

    /**
     * Returns unconfirmed node if an existing node is found. Caller must latch and confirm
     * that node identifier matches, in case an eviction snuck in.
     *
     * @return null if node was inserted, existing node otherwise
     */
    Node nodeMapPutIfAbsent(final Node node) {
        final int hash = Long.hashCode(node.mId);
        final Latch[] latches = mNodeMapLatches;
        final Latch latch = latches[hash & (latches.length - 1)];
        latch.acquireExclusive();

        final Node[] table = mNodeMapTable;
        final int index = hash & (table.length - 1);
        Node e = table[index];
        while (e != null) {
            if (e.mId == node.mId) {
                latch.releaseExclusive();
                return e;
            }
            e = e.mNodeMapNext;
        }

        node.mNodeMapNext = table[index];
        table[index] = node;

        latch.releaseExclusive();
        return null;
    }

    /**
     * Replace a node which must be in the map already. Old and new node MUST have the same id.
     */
    void nodeMapReplace(final Node oldNode, final Node newNode) {
        final int hash = Long.hashCode(oldNode.mId);
        final Latch[] latches = mNodeMapLatches;
        final Latch latch = latches[hash & (latches.length - 1)];
        latch.acquireExclusive();

        newNode.mNodeMapNext = oldNode.mNodeMapNext;

        final Node[] table = mNodeMapTable;
        final int index = hash & (table.length - 1);
        Node e = table[index];
        if (e == oldNode) {
            table[index] = newNode;
        } else while (e != null) {
            Node next = e.mNodeMapNext;
            if (next == oldNode) {
                e.mNodeMapNext = newNode;
                break;
            }
            e = next;
        }

        oldNode.mNodeMapNext = null;

        latch.releaseExclusive();
    }

    void nodeMapRemove(final Node node) {
        nodeMapRemove(node, Long.hashCode(node.mId));
    }

    void nodeMapRemove(final Node node, final int hash) {
        final Latch[] latches = mNodeMapLatches;
        final Latch latch = latches[hash & (latches.length - 1)];
        latch.acquireExclusive();

        final Node[] table = mNodeMapTable;
        final int index = hash & (table.length - 1);
        Node e = table[index];
        if (e == node) {
            table[index] = e.mNodeMapNext;
        } else while (e != null) {
            Node next = e.mNodeMapNext;
            if (next == node) {
                e.mNodeMapNext = next.mNodeMapNext;
                break;
            }
            e = next;
        }

        node.mNodeMapNext = null;

        latch.releaseExclusive();
    }

    /**
     * Returns or loads the fragment node with the given id. If loaded, node is put in the cache.
     *
     * @return node with shared latch held
     */
    Node nodeMapLoadFragment(long nodeId) throws IOException {
        Node node = nodeMapGet(nodeId);

        if (node != null) {
            node.acquireShared();
            if (nodeId == node.mId) {
                node.used();
                return node;
            }
            node.releaseShared();
        }

        node = allocLatchedNode(nodeId);
        /*P*/ // [
        node.type(TYPE_FRAGMENT);
        /*P*/ // ]
        readNode(node, nodeId);
        node.downgrade();

        nodeMapPut(node);

        return node;
    }

    /**
     * Returns or loads the fragment node with the given id. If loaded, node is put in the
     * cache. Method is intended for obtaining nodes to write into.
     *
     * @param read true if node should be fully read if it needed to be loaded
     * @return node with exclusive latch held
     */
    Node nodeMapLoadFragmentExclusive(long nodeId, boolean read) throws IOException {
        Node node = nodeMapGet(nodeId);

        if (node != null) {
            node.acquireExclusive();
            if (nodeId == node.mId) {
                node.used();
                return node;
            }
            node.releaseExclusive();
        }

        node = allocLatchedNode(nodeId);
        /*P*/ // [
        node.type(TYPE_FRAGMENT);
        /*P*/ // ]
        if (read) {
            readNode(node, nodeId);
        } else {
            node.mId = nodeId;
        }

        nodeMapPut(node);

        return node;
    }

    /**
     * @return exclusively latched node if found; null if not found
     */
    Node nodeMapGetAndRemove(long nodeId) {
        int hash = Long.hashCode(nodeId);
        Node node = nodeMapGet(nodeId, hash);
        if (node != null) {
            node.acquireExclusive();
            if (nodeId != node.mId) {
                node.releaseExclusive();
                node = null;
            } else {
                nodeMapRemove(node, hash);
            }
        }
        return node;
    }

    /**
     * Remove and delete nodes from map, as part of close sequence.
     */
    void nodeMapDeleteAll() {
        start: while (true) {
            for (Latch latch : mNodeMapLatches) {
                latch.acquireExclusive();
            }

            try {
                for (int i=mNodeMapTable.length; --i>=0; ) {
                    Node e = mNodeMapTable[i];
                    if (e != null) {
                        if (!e.tryAcquireExclusive()) {
                            // Deadlock prevention.
                            continue start;
                        }
                        try {
                            e.doDelete(this);
                        } finally {
                            e.releaseExclusive();
                        }
                        Node next;
                        while ((next = e.mNodeMapNext) != null) {
                            e.mNodeMapNext = null;
                            e = next;
                        }
                        mNodeMapTable[i] = null;
                    }
                }
            } finally {
                for (Latch latch : mNodeMapLatches) {
                    latch.releaseExclusive();
                }
            }

            return;
        }
    }

    /**
     * Returns a new or recycled Node instance, latched exclusively, with an undefined id and a
     * clean state.
     *
     * @param anyNodeId id of any node, for spreading allocations around
     */
    Node allocLatchedNode(long anyNodeId) throws IOException {
        return allocLatchedNode(anyNodeId, 0);
    }

    /**
     * Returns a new or recycled Node instance, latched exclusively, with an undefined id and a
     * clean state.
     *
     * @param anyNodeId id of any node, for spreading allocations around
     * @param mode MODE_UNEVICTABLE if allocated node cannot be automatically evicted
     */
    Node allocLatchedNode(long anyNodeId, int mode) throws IOException {
        mode |= mPageDb.allocMode();

        NodeUsageList[] usageLists = mUsageLists;
        int listIx = ((int) anyNodeId) & (usageLists.length - 1);
        IOException fail = null;

        for (int trial = 1; trial <= 3; trial++) {
            for (int i=0; i<usageLists.length; i++) {
                try {
                    Node node = usageLists[listIx].tryAllocLatchedNode(trial, mode);
                    if (node != null) {
                        return node;
                    }
                } catch (IOException e) {
                    if (fail == null) {
                        fail = e;
                    }
                }
                if (--listIx < 0) {
                    listIx = usageLists.length - 1;
                }
            }

            checkClosed();

            mCommitLock.lock();
            try {
                // Try to free up nodes from unreferenced trees.
                cleanupUnreferencedTrees();
            } finally {
                mCommitLock.unlock();
            }
        }

        if (fail == null && mPageDb.isDurable()) {
            throw new CacheExhaustedException();
        } else if (fail instanceof DatabaseFullException) {
            throw fail;
        } else {
            throw new DatabaseFullException(fail);
        }
    }

    /**
     * Returns a new or recycled Node instance, latched exclusively and marked
     * dirty. Caller must hold commit lock.
     */
    Node allocDirtyNode() throws IOException {
        return allocDirtyNode(0);
    }

    /**
     * Returns a new or recycled Node instance, latched exclusively, marked
     * dirty and unevictable. Caller must hold commit lock.
     *
     * @param mode MODE_UNEVICTABLE if allocated node cannot be automatically evicted
     */
    Node allocDirtyNode(int mode) throws IOException {
        Node node = mPageDb.allocLatchedNode(this, mode);

        /*P*/ // [|
        /*P*/ // if (mFullyMapped) {
        /*P*/ //     node.mPage = mPageDb.directPagePointer(node.mId);
        /*P*/ // }
        /*P*/ // ]

        mDirtyList.add(node, mCommitState);
        return node;
    }

    /**
     * Returns a new or recycled Node instance, latched exclusively and marked
     * dirty. Caller must hold commit lock.
     */
    Node allocDirtyFragmentNode() throws IOException {
        Node node = allocDirtyNode();
        nodeMapPut(node);
        /*P*/ // [
        node.type(TYPE_FRAGMENT);
        /*P*/ // ]
        return node;
    }

    /**
     * Caller must hold commit lock and any latch on node.
     */
    boolean shouldMarkDirty(Node node) {
        return node.mCachedState != mCommitState && node.mId >= 0;
    }

    /**
     * Mark a tree node as dirty. Caller must hold commit lock and exclusive latch on
     * node. Method does nothing if node is already dirty. Latch is never released by this
     * method, even if an exception is thrown.
     *
     * @return true if just made dirty and id changed
     */
    boolean markDirty(Tree tree, Node node) throws IOException {
        if (node.mCachedState == mCommitState || node.mId < 0) {
            return false;
        } else {
            doMarkDirty(tree, node);
            return true;
        }
    }

    /**
     * Mark a fragment node as dirty. Caller must hold commit lock and exclusive latch on
     * node. Method does nothing if node is already dirty. Latch is never released by this
     * method, even if an exception is thrown.
     *
     * @return true if just made dirty and id changed
     */
    boolean markFragmentDirty(Node node) throws IOException {
        if (node.mCachedState == mCommitState) {
            return false;
        } else {
            if (node.mCachedState != CACHED_CLEAN) {
                node.write(mPageDb);
            }

            long newId = mPageDb.allocPage();
            long oldId = node.mId;

            if (oldId != 0) {
                try {
                    mPageDb.deletePage(oldId);
                } catch (Throwable e) {
                    try {
                        mPageDb.recyclePage(newId);
                    } catch (Throwable e2) {
                        // Panic.
                        e.addSuppressed(e2);
                        close(e);
                    }
                    throw e;
                }

                nodeMapRemove(node, Long.hashCode(oldId));
            }

            dirty(node, newId);
            nodeMapPut(node);
            return true;
        }
    }

    /**
     * Mark an unmapped node as dirty. Caller must hold commit lock and exclusive latch on
     * node. Method does nothing if node is already dirty. Latch is never released by this
     * method, even if an exception is thrown.
     */
    void markUnmappedDirty(Node node) throws IOException {
        if (node.mCachedState != mCommitState) {
            node.write(mPageDb);

            long newId = mPageDb.allocPage();
            long oldId = node.mId;

            try {
                mPageDb.deletePage(oldId);
            } catch (Throwable e) {
                try {
                    mPageDb.recyclePage(newId);
                } catch (Throwable e2) {
                    // Panic.
                    e.addSuppressed(e2);
                    close(e);
                }
                throw e;
            }

            dirty(node, newId);
        }
    }

    /**
     * Caller must hold commit lock and exclusive latch on node. Method must
     * not be called if node is already dirty. Latch is never released by this
     * method, even if an exception is thrown.
     */
    void doMarkDirty(Tree tree, Node node) throws IOException {
        if (node.mCachedState != CACHED_CLEAN) {
            node.write(mPageDb);
        }

        long newId = mPageDb.allocPage();
        long oldId = node.mId;

        try {
            if (node == tree.mRoot) {
                storeTreeRootId(tree, newId);
            }
        } catch (Throwable e) {
            try {
                mPageDb.recyclePage(newId);
            } catch (Throwable e2) {
                // Panic.
                e.addSuppressed(e2);
                close(e);
            }
            throw e;
        }

        try {
            if (oldId != 0) {
                // TODO: This can hang on I/O; release frame latch if deletePage would block?
                // Then allow thread to block without node latch held.
                mPageDb.deletePage(oldId);
                nodeMapRemove(node, Long.hashCode(oldId));
            }
        } catch (Throwable e) {
            try {
                if (node == tree.mRoot) {
                    storeTreeRootId(tree, oldId);
                }
                mPageDb.recyclePage(newId);
            } catch (Throwable e2) {
                // Panic.
                e.addSuppressed(e2);
                close(e);
            }
            throw e;
        }

        dirty(node, newId);
        nodeMapPut(node);
    }

    private void storeTreeRootId(Tree tree, long id) throws IOException {
        if (tree.mIdBytes != null) {
            byte[] encodedId = new byte[8];
            encodeLongLE(encodedId, 0, id);
            mRegistry.store(Transaction.BOGUS, tree.mIdBytes, encodedId);
        }
    }

    /**
     * Caller must hold commit lock and exclusive latch on node.
     */
    private void dirty(Node node, long newId) throws IOException {
        /*P*/ // [|
        /*P*/ // if (mFullyMapped) {
        /*P*/ //     if (node.mPage == p_nonTreePage()) {
        /*P*/ //         node.mPage = mPageDb.directPagePointer(newId);
        /*P*/ //         node.asEmptyRoot();
        /*P*/ //     } else if (node.mPage != p_closedTreePage()) {
        /*P*/ //         node.mPage = mPageDb.copyPage(node.mId, newId); // copy on write
        /*P*/ //     }
        /*P*/ // }
        /*P*/ // ]

        node.mId = newId;
        mDirtyList.add(node, mCommitState);
    }

    /**
     * Remove the old node from the dirty list and swap in the new node. Caller must hold
     * commit lock and latched the old node. The cached state of the nodes is not altered.
     */
    void swapIfDirty(Node oldNode, Node newNode) {
        mDirtyList.swapIfDirty(oldNode, newNode);
    }

    /**
     * Caller must hold commit lock and exclusive latch on node. This method
     * should only be called for nodes whose existing data is not needed.
     */
    void redirty(Node node) {
        mDirtyList.add(node, mCommitState);
    }

    /**
     * Similar to markDirty method except no new page is reserved, and old page
     * is not immediately deleted. Caller must hold commit lock and exclusive
     * latch on node. Latch is never released by this method, unless an
     * exception is thrown.
     */
    void prepareToDelete(Node node) throws IOException {
        // Hello. My name is Inigo Montoya. You killed my father. Prepare to die. 
        if (node.mCachedState == mCheckpointFlushState) {
            // Node must be committed with the current checkpoint, and so
            // it must be written out before it can be deleted.
            try {
                node.write(mPageDb);
            } catch (Throwable e) {
                node.releaseExclusive();
                throw e;
            }
        }
    }

    /**
     * Caller must hold commit lock and exclusive latch on node. The
     * prepareToDelete method must have been called first. Latch is always
     * released by this method, even if an exception is thrown.
     */
    void deleteNode(Node node) throws IOException {
        deleteNode(node, true);
    }

    /**
     * @param canRecycle true if node's page can be immediately re-used
     */
    void deleteNode(Node node, boolean canRecycle) throws IOException {
        try {
            long id = node.mId;

            // Must be removed from map before page is deleted. It could be recycled too soon,
            // creating a NodeMap collision.
            nodeMapRemove(node, Long.hashCode(id));

            try {
                if (id != 0) {
                    if (canRecycle && node.mCachedState == mCommitState) {
                        // Newly reserved page was never used, so recycle it.
                        mPageDb.recyclePage(id);
                    } else {
                        // Old data must survive until after checkpoint.
                        mPageDb.deletePage(id);
                    }
                }
            } catch (Throwable e) {
                // Try to undo things.
                try {
                    nodeMapPut(node);
                } catch (Throwable e2) {
                    e.addSuppressed(e2);
                }
                throw e;
            }

            // When id is <= 1, it won't be moved to a secondary cache. Preserve the original
            // id for non-durable database to recycle it. Durable database relies on free list.
            node.mId = -id;

            // When node is re-allocated, it will be evicted. Ensure that eviction
            // doesn't write anything.
            node.mCachedState = CACHED_CLEAN;
        } catch (Throwable e) {
            node.releaseExclusive();
            throw e;
        }

        // Always releases the node latch.
        node.unused();
    }

    final byte[] fragmentKey(byte[] key) throws IOException {
        return fragment(key, key.length, mMaxKeySize);
    }

    /**
     * Breakup a large value into separate pages, returning a new value which
     * encodes the page references. Caller must hold commit lock.
     *
     * Returned value begins with a one byte header:
     *
     * 0b0000_ffip
     *
     * The leading 4 bits define the encoding type, which must be 0. The 'f' bits define the
     * full value length field size: 2, 4, 6, or 8 bytes. The 'i' bit defines the inline
     * content length field size: 0 or 2 bytes. The 'p' bit is clear if direct pointers are
     * used, and set for indirect pointers. Pointers are always 6 bytes.
     *
     * @param value can be null if value is all zeros
     * @param max maximum allowed size for returned byte array; must not be
     * less than 11 (can be 9 if full value length is < 65536)
     * @return null if max is too small
     */
    byte[] fragment(final byte[] value, final long vlength, int max)
        throws IOException
    {
        final int pageSize = mPageSize;
        long pageCount = vlength / pageSize;
        final int remainder = (int) (vlength % pageSize);

        if (vlength >= 65536) {
            // Subtract header size, full length field size, and size of one pointer.
            max -= (1 + 4 + 6);
        } else if (pageCount == 0 && remainder <= (max - (1 + 2 + 2))) {
            // Entire value fits inline. It didn't really need to be
            // encoded this way, but do as we're told.
            byte[] newValue = new byte[(1 + 2 + 2) + (int) vlength];
            newValue[0] = 0x02; // ff=0, i=1, p=0
            encodeShortLE(newValue, 1, (int) vlength);     // full length
            encodeShortLE(newValue, 1 + 2, (int) vlength); // inline length
            arrayCopyOrFill(value, 0, newValue, (1 + 2 + 2), (int) vlength);
            return newValue;
        } else {
            // Subtract header size, full length field size, and size of one pointer.
            max -= (1 + 2 + 6);
        }

        if (max < 0) {
            return null;
        }

        long pointerSpace = pageCount * 6;

        byte[] newValue;
        if (remainder <= max && remainder < 65536
            && (pointerSpace <= (max + (6 - 2) - remainder)))
        {
            // Remainder fits inline, minimizing internal fragmentation. All
            // extra pages will be full. All pointers fit too; encode direct.

            // Conveniently, 2 is the header bit and the inline length field size.
            final int inline = remainder == 0 ? 0 : 2;

            byte header = (byte) inline;
            final int offset;
            if (vlength < (1L << (2 * 8))) {
                // (2 byte length field)
                offset = 1 + 2;
            } else if (vlength < (1L << (4 * 8))) {
                header |= 0x04; // ff = 1 (4 byte length field)
                offset = 1 + 4;
            } else if (vlength < (1L << (6 * 8))) {
                header |= 0x08; // ff = 2 (6 byte length field)
                offset = 1 + 6;
            } else {
                header |= 0x0c; // ff = 3 (8 byte length field)
                offset = 1 + 8;
            }

            int poffset = offset + inline + remainder;
            newValue = new byte[poffset + (int) pointerSpace];
            if (pageCount > 0) {
                if (value == null) {
                    // Value is sparse, so just fill with null pointers.
                    fill(newValue, poffset, poffset + ((int) pageCount) * 6, (byte) 0);
                } else {
                    try {
                        int voffset = remainder;
                        while (true) {
                            Node node = allocDirtyFragmentNode();
                            try {
                                encodeInt48LE(newValue, poffset, node.mId);
                                p_copyFromArray(value, voffset, node.mPage, 0, pageSize);
                                if (pageCount == 1) {
                                    break;
                                }
                            } finally {
                                node.releaseExclusive();
                            }
                            pageCount--;
                            poffset += 6;
                            voffset += pageSize;
                        }
                    } catch (DatabaseException e) {
                        if (!e.isRecoverable()) {
                            close(e);
                        } else {
                            // Clean up the mess.
                            while ((poffset -= 6) >= (offset + inline + remainder)) {
                                deleteFragment(decodeUnsignedInt48LE(newValue, poffset));
                            }
                        }
                        throw e;
                    }
                }
            }

            newValue[0] = header;

            if (remainder != 0) {
                encodeShortLE(newValue, offset, remainder); // inline length
                arrayCopyOrFill(value, 0, newValue, offset + 2, remainder);
            }
        } else {
            // Remainder doesn't fit inline, so don't encode any inline
            // content. Last extra page will not be full.
            pageCount++;
            pointerSpace += 6;

            byte header;
            final int offset;
            if (vlength < (1L << (2 * 8))) {
                header = 0x00; // ff = 0, i=0
                offset = 1 + 2;
            } else if (vlength < (1L << (4 * 8))) {
                header = 0x04; // ff = 1, i=0
                offset = 1 + 4;
            } else if (vlength < (1L << (6 * 8))) {
                header = 0x08; // ff = 2, i=0
                offset = 1 + 6;
            } else {
                header = 0x0c; // ff = 3, i=0
                offset = 1 + 8;
            }

            if (pointerSpace <= (max + 6)) {
                // All pointers fit, so encode as direct.
                newValue = new byte[offset + (int) pointerSpace];
                if (pageCount > 0) {
                    if (value == null) {
                        // Value is sparse, so just fill with null pointers.
                        fill(newValue, offset, offset + ((int) pageCount) * 6, (byte) 0);
                    } else {
                        int poffset = offset;
                        try {
                            int voffset = 0;
                            while (true) {
                                Node node = allocDirtyFragmentNode();
                                try {
                                    encodeInt48LE(newValue, poffset, node.mId);
                                    /*P*/ byte[] page = node.mPage;
                                    if (pageCount > 1) {
                                        p_copyFromArray(value, voffset, page, 0, pageSize);
                                    } else {
                                        p_copyFromArray(value, voffset, page, 0, remainder);
                                        // Zero fill the rest, making it easier to extend later.
                                        p_clear(page, remainder, pageSize(page));
                                        break;
                                    }
                                } finally {
                                    node.releaseExclusive();
                                }
                                pageCount--;
                                poffset += 6;
                                voffset += pageSize;
                            }
                        } catch (DatabaseException e) {
                            if (!e.isRecoverable()) {
                                close(e);
                            } else {
                                // Clean up the mess.
                                while ((poffset -= 6) >= offset) {
                                    deleteFragment(decodeUnsignedInt48LE(newValue, poffset));
                                }
                            }
                            throw e;
                        }
                    }
                }
            } else {
                // Use indirect pointers.
                header |= 0x01;
                newValue = new byte[offset + 6];
                if (value == null) {
                    // Value is sparse, so just store a null pointer.
                    encodeInt48LE(newValue, offset, 0);
                } else {
                    int levels = calculateInodeLevels(vlength);
                    Node inode = allocDirtyFragmentNode();
                    try {
                        encodeInt48LE(newValue, offset, inode.mId);
                        writeMultilevelFragments(levels, inode, value, 0, vlength);
                    } catch (DatabaseException e) {
                        if (!e.isRecoverable()) {
                            close(e);
                        } else {
                            // Clean up the mess.
                            deleteMultilevelFragments(levels, inode, vlength);
                        }
                        throw e;
                    }
                }
            }

            newValue[0] = header;
        }

        // Encode full length field.
        if (vlength < (1L << (2 * 8))) {
            encodeShortLE(newValue, 1, (int) vlength);
        } else if (vlength < (1L << (4 * 8))) {
            encodeIntLE(newValue, 1, (int) vlength);
        } else if (vlength < (1L << (6 * 8))) {
            encodeInt48LE(newValue, 1, vlength);
        } else {
            encodeLongLE(newValue, 1, vlength);
        }

        return newValue;
    }

    int calculateInodeLevels(long vlength) {
        long[] caps = mFragmentInodeLevelCaps;
        int levels = 0;
        while (levels < caps.length) {
            if (vlength <= caps[levels]) {
                break;
            }
            levels++;
        }
        return levels;
    }

    static long decodeFullFragmentedValueLength(int header, /*P*/ byte[] fragmented, int off) {
        switch ((header >> 2) & 0x03) {
        default:
            return p_ushortGetLE(fragmented, off);
        case 1:
            return p_intGetLE(fragmented, off) & 0xffffffffL;
        case 2:
            return p_uint48GetLE(fragmented, off);
        case 3:
            return p_longGetLE(fragmented, off);
        }
    }

    /**
     * @param level inode level; at least 1
     * @param inode exclusive latched parent inode; always released by this method
     * @param value slice of complete value being fragmented
     */
    private void writeMultilevelFragments(int level, Node inode,
                                          byte[] value, int voffset, long vlength)
        throws IOException
    {
        try {
            /*P*/ byte[] page = inode.mPage;
            level--;
            long levelCap = levelCap(level);

            int childNodeCount = (int) ((vlength + (levelCap - 1)) / levelCap);

            int poffset = 0;
            try {
                for (int i=0; i<childNodeCount; i++) {
                    Node childNode = allocDirtyFragmentNode();
                    p_int48PutLE(page, poffset, childNode.mId);
                    poffset += 6;

                    int len = (int) Math.min(levelCap, vlength);
                    if (level <= 0) {
                        /*P*/ byte[] childPage = childNode.mPage;
                        p_copyFromArray(value, voffset, childPage, 0, len);
                        // Zero fill the rest, making it easier to extend later.
                        p_clear(childPage, len, pageSize(childPage));
                        childNode.releaseExclusive();
                    } else {
                        writeMultilevelFragments(level, childNode, value, voffset, len);
                    }

                    vlength -= len;
                    voffset += len;
                }
            } finally {
                // Zero fill the rest, making it easier to extend later. If an exception was
                // thrown, this simplies cleanup. All of the allocated pages are referenced,
                // but the rest are not.
                p_clear(page, poffset, pageSize(page));
            }
        } finally {
            inode.releaseExclusive();
        }
    }

    /**
     * Reconstruct a fragmented key.
     */
    byte[] reconstructKey(/*P*/ byte[] fragmented, int off, int len) throws IOException {
        try {
            return reconstruct(fragmented, off, len);
        } catch (LargeValueException e) {
            throw new LargeKeyException(e.getLength(), e.getCause());
        }
    }

    /**
     * Reconstruct a fragmented value.
     */
    byte[] reconstruct(/*P*/ byte[] fragmented, int off, int len) throws IOException {
        return reconstruct(fragmented, off, len, null);
    }

    /**
     * Reconstruct a fragmented value.
     *
     * @param stats non-null for stats: [0]: full length, [1]: number of pages (>0 if fragmented)
     * @return null if stats requested
     */
    byte[] reconstruct(/*P*/ byte[] fragmented, int off, int len, long[] stats)
        throws IOException
    {
        int header = p_byteGet(fragmented, off++);
        len--;

        long vLen;
        switch ((header >> 2) & 0x03) {
        default:
            vLen = p_ushortGetLE(fragmented, off);
            break;

        case 1:
            vLen = p_intGetLE(fragmented, off);
            if (vLen < 0) {
                vLen &= 0xffffffffL;
                if (stats == null) {
                    throw new LargeValueException(vLen);
                }
            }
            break;

        case 2:
            vLen = p_uint48GetLE(fragmented, off);
            if (vLen > Integer.MAX_VALUE && stats == null) {
                throw new LargeValueException(vLen);
            }
            break;

        case 3:
            vLen = p_longGetLE(fragmented, off);
            if (vLen < 0 || (vLen > Integer.MAX_VALUE && stats == null)) {
                throw new LargeValueException(vLen);
            }
            break;
        }

        {
            int vLenFieldSize = 2 + ((header >> 1) & 0x06);
            off += vLenFieldSize;
            len -= vLenFieldSize;
        }

        byte[] value;
        if (stats != null) {
            stats[0] = vLen;
            value = null;
        } else {
            try {
                value = new byte[(int) vLen];
            } catch (OutOfMemoryError e) {
                throw new LargeValueException(vLen, e);
            }
        }

        int vOff = 0;
        if ((header & 0x02) != 0) {
            // Inline content.
            int inLen = p_ushortGetLE(fragmented, off);
            off += 2;
            len -= 2;
            if (value != null) {
                p_copyToArray(fragmented, off, value, vOff, inLen);
            }
            off += inLen;
            len -= inLen;
            vOff += inLen;
            vLen -= inLen;
        }

        long pagesRead = 0;

        if ((header & 0x01) == 0) {
            // Direct pointers.
            while (len >= 6) {
                long nodeId = p_uint48GetLE(fragmented, off);
                off += 6;
                len -= 6;
                int pLen;
                if (nodeId == 0) {
                    // Reconstructing a sparse value. Array is already zero-filled.
                    pLen = Math.min((int) vLen, mPageSize);
                } else {
                    Node node = nodeMapLoadFragment(nodeId);
                    pagesRead++;
                    try {
                        /*P*/ byte[] page = node.mPage;
                        pLen = Math.min((int) vLen, pageSize(page));
                        if (value != null) {
                            p_copyToArray(page, 0, value, vOff, pLen);
                        }
                    } finally {
                        node.releaseShared();
                    }
                }
                vOff += pLen;
                vLen -= pLen;
            }
        } else {
            // Indirect pointers.
            long inodeId = p_uint48GetLE(fragmented, off);
            if (inodeId != 0) {
                Node inode = nodeMapLoadFragment(inodeId);
                pagesRead++;
                int levels = calculateInodeLevels(vLen);
                pagesRead += readMultilevelFragments(levels, inode, value, 0, vLen);
            }
        }

        if (stats != null) {
            stats[1] = pagesRead;
        }

        return value;
    }

    /**
     * @param level inode level; at least 1
     * @param inode shared latched parent inode; always released by this method
     * @param value slice of complete value being reconstructed; initially filled with zeros;
     * pass null for stats only
     * @return number of pages read
     */
    private long readMultilevelFragments(int level, Node inode,
                                         byte[] value, int voffset, long vlength)
        throws IOException
    {
        try {
            long pagesRead = 0;

            /*P*/ byte[] page = inode.mPage;
            level--;
            long levelCap = levelCap(level);

            int childNodeCount = (int) ((vlength + (levelCap - 1)) / levelCap);

            for (int poffset = 0, i=0; i<childNodeCount; poffset += 6, i++) {
                long childNodeId = p_uint48GetLE(page, poffset);
                int len = (int) Math.min(levelCap, vlength);

                if (childNodeId != 0) {
                    Node childNode = nodeMapLoadFragment(childNodeId);
                    pagesRead++;
                    if (level <= 0) {
                        if (value != null) {
                            p_copyToArray(childNode.mPage, 0, value, voffset, len);
                        }
                        childNode.releaseShared();
                    } else {
                        pagesRead += readMultilevelFragments
                            (level, childNode, value, voffset, len);
                    }
                }

                vlength -= len;
                voffset += len;
            }

            return pagesRead;
        } finally {
            inode.releaseShared();
        }
    }

    /**
     * Delete the extra pages of a fragmented value. Caller must hold commit lock.
     *
     * @param fragmented page containing fragmented value 
     */
    void deleteFragments(/*P*/ byte[] fragmented, int off, int len)
        throws IOException
    {
        int header = p_byteGet(fragmented, off++);
        len--;

        long vLen;
        if ((header & 0x01) == 0) {
            // Don't need to read the value length when deleting direct pointers.
            vLen = 0;
        } else {
            switch ((header >> 2) & 0x03) {
            default:
                vLen = p_ushortGetLE(fragmented, off);
                break;
            case 1:
                vLen = p_intGetLE(fragmented, off) & 0xffffffffL;
                break;
            case 2:
                vLen = p_uint48GetLE(fragmented, off);
                break;
            case 3:
                vLen = p_longGetLE(fragmented, off);
                break;
            }
        }

        {
            int vLenFieldSize = 2 + ((header >> 1) & 0x06);
            off += vLenFieldSize;
            len -= vLenFieldSize;
        }

        if ((header & 0x02) != 0) {
            // Skip inline content.
            int inLen = 2 + p_ushortGetLE(fragmented, off);
            off += inLen;
            len -= inLen;
        }

        if ((header & 0x01) == 0) {
            // Direct pointers.
            while (len >= 6) {
                long nodeId = p_uint48GetLE(fragmented, off);
                off += 6;
                len -= 6;
                deleteFragment(nodeId);
            }
        } else {
            // Indirect pointers.
            long inodeId = p_uint48GetLE(fragmented, off);
            if (inodeId != 0) {
                Node inode = removeInode(inodeId);
                int levels = calculateInodeLevels(vLen);
                deleteMultilevelFragments(levels, inode, vLen);
            }
        }
    }

    /**
     * @param level inode level; at least 1
     * @param inode exclusive latched parent inode; always released by this method
     */
    private void deleteMultilevelFragments(int level, Node inode, long vlength)
        throws IOException
    {
        /*P*/ byte[] page = inode.mPage;
        level--;
        long levelCap = levelCap(level);

        // Copy all child node ids and release parent latch early.
        int childNodeCount = (int) ((vlength + (levelCap - 1)) / levelCap);
        long[] childNodeIds = new long[childNodeCount];
        for (int poffset = 0, i=0; i<childNodeCount; poffset += 6, i++) {
            childNodeIds[i] = p_uint48GetLE(page, poffset);
        }
        deleteNode(inode);

        if (level <= 0) for (long childNodeId : childNodeIds) {
            deleteFragment(childNodeId);
        } else for (long childNodeId : childNodeIds) {
            long len = Math.min(levelCap, vlength);
            if (childNodeId != 0) {
                Node childNode = removeInode(childNodeId);
                deleteMultilevelFragments(level, childNode, len);
            }
            vlength -= len;
        }
    }

    /**
     * @param nodeId must not be zero
     * @return non-null Node with exclusive latch held
     */
    private Node removeInode(long nodeId) throws IOException {
        Node node = nodeMapGetAndRemove(nodeId);
        if (node == null) {
            node = allocLatchedNode(nodeId, NodeUsageList.MODE_UNEVICTABLE);
            /*P*/ // [
            node.type(TYPE_FRAGMENT);
            /*P*/ // ]
            readNode(node, nodeId);
        }
        return node;
    }

    /**
     * @param nodeId can be zero
     */
    private void deleteFragment(long nodeId) throws IOException {
        if (nodeId != 0) {
            Node node = nodeMapGetAndRemove(nodeId);
            if (node != null) {
                deleteNode(node);
            } else if (mInitialReadState != CACHED_CLEAN) {
                // Page was never used if nothing has ever been checkpointed.
                mPageDb.recyclePage(nodeId);
            } else {
                // Page is clean if not in a Node, and so it must survive until
                // after the next checkpoint.
                mPageDb.deletePage(nodeId);
            }
        }
    }

    private static long[] calculateInodeLevelCaps(int pageSize) {
        long[] caps = new long[10];
        long cap = pageSize;
        long scalar = pageSize / 6; // 6-byte pointers

        int i = 0;
        while (i < caps.length) {
            caps[i++] = cap;
            long next = cap * scalar;
            if (next / scalar != cap) {
                caps[i++] = Long.MAX_VALUE;
                break;
            }
            cap = next;
        }

        if (i < caps.length) {
            long[] newCaps = new long[i];
            arraycopy(caps, 0, newCaps, 0, i);
            caps = newCaps;
        }

        return caps;
    }

    long levelCap(int level) {
        return mFragmentInodeLevelCaps[level];
    }

    /**
     * If fragmented trash exists, non-transactionally delete all fragmented values. Expected
     * to be called only during recovery or replication leader switch.
     */
    void emptyAllFragmentedTrash(boolean checkpoint) throws IOException {
        FragmentedTrash trash = mFragmentedTrash;
        if (trash != null && trash.emptyAllTrash(mEventListener) && checkpoint) {
            checkpoint(false, 0, 0);
        }
    }

    /**
     * Obtain the trash for transactionally deleting fragmented values.
     */
    FragmentedTrash fragmentedTrash() throws IOException {
        FragmentedTrash trash = mFragmentedTrash;
        if (trash != null) {
            return trash;
        }
        mOpenTreesLatch.acquireExclusive();
        try {
            if ((trash = mFragmentedTrash) != null) {
                return trash;
            }
            Tree tree = openInternalTree(Tree.FRAGMENTED_TRASH_ID, true);
            return mFragmentedTrash = new FragmentedTrash(tree);
        } finally {
            mOpenTreesLatch.releaseExclusive();
        }
    }

    /*P*/ byte[] removeSparePage() {
        return mSparePagePool.remove();
    }

    void addSparePage(/*P*/ byte[] page) {
        mSparePagePool.add(page);
    }

    /**
     * Reads the node page, sets the id and cached state. Node must be latched exclusively.
     */
    void readNode(Node node, long id) throws IOException {
        /*P*/ // [
        mPageDb.readPage(id, node.mPage);
        /*P*/ // |
        /*P*/ // if (mFullyMapped) {
        /*P*/ //     node.mPage = mPageDb.directPagePointer(id);
        /*P*/ // } else {
        /*P*/ //     mPageDb.readPage(id, node.mPage);
        /*P*/ // }
        /*P*/ // ]

        node.mId = id;

        // NOTE: If initial state is clean, an optimization is possible, but it's a bit
        // tricky. Too many pages are allocated when evictions are high, write rate is high,
        // and commits are bogged down.  Keep some sort of cache of ids known to be dirty. If
        // reloaded before commit, then they're still dirty.
        //
        // A Bloom filter is not appropriate, because of false positives. A random evicting
        // cache works well -- it has no collision chains. Evict whatever else was there in
        // the slot. An array of longs should suffice.
        //
        // When a child node is loaded with a dirty state, the parent nodes must be updated
        // as well. This might force them to be evicted, and then the optimization is
        // lost. A better approach would avoid the optimization if the parent node is clean
        // or doesn't match the current commit state.

        node.mCachedState = mInitialReadState;
    }

    @Override
    EventListener eventListener() {
        return mEventListener;
    }

    @Override
    void checkpoint(boolean force, long sizeThreshold, long delayThresholdNanos)
        throws IOException
    {
        // Checkpoint lock ensures consistent state between page store and logs.
        mCheckpointLock.lock();
        try {
            if (mClosed) {
                return;
            }

            // Now's a good time to clean things up.
            cleanupUnreferencedTrees();

            final Node root = mRegistry.mRoot;

            long nowNanos = System.nanoTime();

            if (!force) {
                thresholdCheck : {
                    if (delayThresholdNanos == 0) {
                        break thresholdCheck;
                    }

                    if (delayThresholdNanos > 0 &&
                        ((nowNanos - mLastCheckpointNanos) >= delayThresholdNanos))
                    {
                        break thresholdCheck;
                    }

                    if (mRedoWriter == null || mRedoWriter.shouldCheckpoint(sizeThreshold)) {
                        break thresholdCheck;
                    }

                    // Thresholds not met for a full checkpoint, but fully sync the redo log
                    // for durability.
                    mRedoWriter.flushSync(true);

                    return;
                }

                // Thresholds for a full checkpoint are met.
                treeCheck: {
                    root.acquireShared();
                    try {
                        if (root.mCachedState != CACHED_CLEAN) {
                            // Root is dirty, do a full checkpoint.
                            break treeCheck;
                        }
                    } finally {
                        root.releaseShared();
                    }

                    // Root is clean, so no need for full checkpoint,
                    // but fully sync the redo log for durability.
                    if (mRedoWriter != null) {
                        mRedoWriter.flushSync(true);
                    }
                    return;
                }
            }

            mLastCheckpointNanos = nowNanos;

            if (mEventListener != null) {
                // Note: Events should not be delivered when exclusive commit lock is held.
                // The listener implementation might introduce extra blocking.
                mEventListener.notify(EventType.CHECKPOINT_BEGIN, "Checkpoint begin");
            }

            boolean resume = true;

            /*P*/ byte[] header = mCommitHeader;
            UndoLog masterUndoLog = mCommitMasterUndoLog;

            if (header == p_null()) {
                // Not resumed. Allocate new header early, before acquiring locks.
                header = p_calloc(mPageDb.pageSize());
                resume = false;
                if (masterUndoLog != null) {
                    throw new AssertionError();
                }
            }

            final RedoWriter redo = mRedoWriter;

            try {
                int hoff = mPageDb.extraCommitDataOffset();
                p_intPutLE(header, hoff + I_ENCODING_VERSION, ENCODING_VERSION);

                if (redo != null) {
                    // File-based redo log should create a new file, but not write to it yet.
                    redo.checkpointPrepare();
                }

                while (true) {
                    mCommitLock.acquireExclusive();

                    // Registry root is infrequently modified, and so shared latch
                    // is usually available. If not, cause might be a deadlock. To
                    // be safe, always release commit lock and start over.
                    if (root.tryAcquireShared()) {
                        break;
                    }

                    mCommitLock.releaseExclusive();
                }

                mCheckpointFlushState = CHECKPOINT_FLUSH_PREPARE;

                if (!resume) {
                    p_longPutLE(header, hoff + I_ROOT_PAGE_ID, root.mId);
                }

                final long redoNum, redoPos, redoTxnId;
                if (redo == null) {
                    redoNum = 0;
                    redoPos = 0;
                    redoTxnId = 0;
                } else {
                    // Switch and capture state while commit lock is held.
                    redo.checkpointSwitch();
                    redoNum = redo.checkpointNumber();
                    redoPos = redo.checkpointPosition();
                    redoTxnId = redo.checkpointTransactionId();
                }

                p_longPutLE(header, hoff + I_CHECKPOINT_NUMBER, redoNum);
                p_longPutLE(header, hoff + I_REDO_TXN_ID, redoTxnId);
                p_longPutLE(header, hoff + I_REDO_POSITION, redoPos);

                p_longPutLE(header, hoff + I_REPL_ENCODING,
                            mRedoWriter == null ? 0 : mRedoWriter.encoding());

                // TODO: I don't like all this activity with exclusive commit
                // lock held. UndoLog can be refactored to store into a special
                // Tree, but this requires more features to be added to Tree
                // first. Specifically, large values and appending to them.

                final long txnId;
                final long masterUndoLogId;

                synchronized (mTxnIdLock) {
                    txnId = mTxnId;

                    if (resume) {
                        masterUndoLogId = masterUndoLog == null ? 0 : masterUndoLog.topNodeId();
                    } else {
                        int count = mUndoLogCount;
                        if (count == 0) {
                            masterUndoLogId = 0;
                        } else {
                            masterUndoLog = new UndoLog(this, 0);
                            byte[] workspace = null;
                            for (UndoLog log = mTopUndoLog; log != null; log = log.mPrev) {
                                workspace = log.writeToMaster(masterUndoLog, workspace);
                            }
                            masterUndoLogId = masterUndoLog.topNodeId();
                            if (masterUndoLogId == 0) {
                                // Nothing was actually written to the log.
                                masterUndoLog = null;
                            }
                        }

                        // Stash it to resume after an aborted checkpoint.
                        mCommitMasterUndoLog = masterUndoLog;
                    }
                }

                p_longPutLE(header, hoff + I_TRANSACTION_ID, txnId);
                p_longPutLE(header, hoff + I_MASTER_UNDO_LOG_PAGE_ID, masterUndoLogId);

                mPageDb.commit(resume, header, (boolean resume_, /*P*/ byte[] header_) -> {
                    flush(resume_, header_);
                });
            } catch (Throwable e) {
                if (mCommitHeader != header) {
                    p_delete(header);
                }

                if (mCheckpointFlushState == CHECKPOINT_FLUSH_PREPARE) {
                    // Exception was thrown with locks still held.
                    mCheckpointFlushState = CHECKPOINT_NOT_FLUSHING;
                    root.releaseShared();
                    mCommitLock.releaseExclusive();
                    if (redo != null) {
                        redo.checkpointAborted();
                    }
                }

                throw e;
            }

            // Reset for next checkpoint.
            p_delete(mCommitHeader);
            mCommitHeader = p_null();
            mCommitMasterUndoLog = null;

            if (masterUndoLog != null) {
                // Delete the master undo log, which won't take effect until
                // the next checkpoint.
                mCommitLock.lock();
                try {
                    if (!mClosed) {
                        masterUndoLog.doTruncate(mCommitLock, false);
                    }
                } finally {
                    mCommitLock.unlock();
                }
            }

            // Note: This step is intended to discard old redo data, but it can
            // get skipped if process exits at this point. Data is discarded
            // again when database is re-opened.
            if (mRedoWriter != null) {
                mRedoWriter.checkpointFinished();
            }

            if (mEventListener != null) {
                double duration = (System.nanoTime() - mLastCheckpointNanos) / 1_000_000_000.0;
                mEventListener.notify(EventType.CHECKPOINT_COMPLETE,
                                      "Checkpoint completed in %1$1.3f seconds",
                                      duration, TimeUnit.SECONDS);
            }
        } finally {
            mCheckpointLock.unlock();
        }
    }

    /**
     * Method is invoked with exclusive commit lock and shared root node latch
     * held. Both are released by this method.
     */
    private void flush(final boolean resume, final /*P*/ byte[] header) throws IOException {
        Object custom = mCustomTxnHandler;
        if (custom != null) {
            custom = mCustomTxnHandler.checkpointStart(this);
        }

        int stateToFlush = mCommitState;

        if (resume) {
            // Resume after an aborted checkpoint.
            if (header != mCommitHeader) {
                throw new AssertionError();
            }
            stateToFlush ^= 1;
        } else {
            if (mInitialReadState != CACHED_CLEAN) {
                mInitialReadState = CACHED_CLEAN; // Must be set before switching commit state.
            }
            mCommitState = (byte) (stateToFlush ^ 1);
            mCommitHeader = header;
        }

        mCheckpointFlushState = stateToFlush;

        mRegistry.mRoot.releaseShared();
        mCommitLock.releaseExclusive();

        if (mRedoWriter != null) {
            mRedoWriter.checkpointStarted();
        }

        if (mEventListener != null) {
            mEventListener.notify(EventType.CHECKPOINT_FLUSH, "Flushing all dirty nodes");
        }

        try {
            mDirtyList.flush(mPageDb, stateToFlush);

            if (mRedoWriter != null) {
                mRedoWriter.checkpointFlushed();
            }

            if (mCustomTxnHandler != null) {
                mCustomTxnHandler.checkpointFinish(this, custom);
            }
        } finally {
            mCheckpointFlushState = CHECKPOINT_NOT_FLUSHING;
        }
    }

    // Called by DurablePageDb with header latch held.
    static long readRedoPosition(/*P*/ byte[] header, int offset) {
        return p_longGetLE(header, offset + I_REDO_POSITION);
    }
}<|MERGE_RESOLUTION|>--- conflicted
+++ resolved
@@ -2540,12 +2540,8 @@
                 long rootId = (rootIdBytes == null || rootIdBytes.length == 0) ? 0
                     : decodeLongLE(rootIdBytes, 0);
 
-<<<<<<< HEAD
-                root = loadTreeRoot(rootId);
-            }
-=======
-            Node root = loadTreeRoot(treeId, rootId);
->>>>>>> 09dff19a
+                root = loadTreeRoot(treeId, rootId);
+            }
 
             Tree tree;
             if (name == null) {
