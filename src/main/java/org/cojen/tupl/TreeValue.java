--- conflicted
+++ resolved
@@ -505,16 +505,8 @@
                     Arrays.fill(b, bOff, bOff + (int) bLen, (byte) 0);
                 } else {
                     final int levels = db.calculateInodeLevels(fLen);
-<<<<<<< HEAD
-                    try {
-                        readMultilevelFragments(db, pos, levels, inode, b, (int) bOff, (int) bLen);
-                    } finally {
-                        inode.releaseShared();
-                    }
-=======
                     final Node inode = db.nodeMapLoadFragment(inodeId);
-                    readMultilevelFragments(db, pos, levels, inode, b, bOff, bLen);
->>>>>>> 83dce248
+                    readMultilevelFragments(db, pos, levels, inode, b, bOff, (int) bLen);
                 }
 
                 return total;
@@ -844,7 +836,7 @@
 
                         final int levels = db.calculateInodeLevels(fLen);
                         final Node inode = prepareMultilevelWrite(db, page, loc);
-                        writeMultilevelFragments(db, pos, levels, inode, b, bOff, bLen);
+                        writeMultilevelFragments(db, pos, levels, inode, b, bOff, (int) bLen);
 
                         return 0;
                     } catch (Throwable e) {
@@ -939,7 +931,7 @@
 
                         updateLengthField(page, fHeaderLoc, endPos);
 
-                        writeMultilevelFragments(db, pos, levels, inode, b, bOff, bLen);
+                        writeMultilevelFragments(db, pos, levels, inode, b, bOff, (int) bLen);
 
                         return 0;
                     } catch (Throwable e) {
@@ -1177,13 +1169,8 @@
      * @param bLen can be zero
      */
     private static void writeMultilevelFragments(final LocalDatabase db,
-<<<<<<< HEAD
-                                                 final long pos, int level, final Node inode,
-                                                 final byte[] b, int bOff, long bLen)
-=======
                                                  long pos, int level, Node inode,
                                                  final byte[] b, int bOff, int bLen)
->>>>>>> 83dce248
         throws IOException
     {
         start: while (true) {
@@ -1198,15 +1185,9 @@
 
             final int pageSize = pageSize(db, page);
 
-<<<<<<< HEAD
-        while (true) {
-            long len = Math.min(levelCap - ppos, bLen);
-            int off = (int) ppos;
-=======
             while (true) {
                 int len = (int) Math.min(levelCap - ppos, bLen);
                 int off = (int) ppos;
->>>>>>> 83dce248
 
                 final Node childNode;
                 setPtr: {
@@ -1245,16 +1226,12 @@
                 bLen -= len;
 
                 if (level <= 0) {
-<<<<<<< HEAD
-                    p_copyFromArray(b, bOff, childNode.mPage, off, (int) len);
-=======
                     p_copyFromArray(b, bOff, childNode.mPage, off, len);
                     childNode.releaseExclusive();
                     if (bLen <= 0) {
                         inode.releaseExclusive();
                         return;
                     }
->>>>>>> 83dce248
                 } else {
                     if (bLen <= 0) {
                         // Tail call.
