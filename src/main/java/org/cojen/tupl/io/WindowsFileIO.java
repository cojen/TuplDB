/*
 *  Copyright (C) 2023 Cojen.org
 *
 *  This program is free software: you can redistribute it and/or modify
 *  it under the terms of the GNU Affero General Public License as
 *  published by the Free Software Foundation, either version 3 of the
 *  License, or (at your option) any later version.
 *
 *  This program is distributed in the hope that it will be useful,
 *  but WITHOUT ANY WARRANTY; without even the implied warranty of
 *  MERCHANTABILITY or FITNESS FOR A PARTICULAR PURPOSE.  See the
 *  GNU Affero General Public License for more details.
 *
 *  You should have received a copy of the GNU Affero General Public License
 *  along with this program.  If not, see <https://www.gnu.org/licenses/>.
 */

package org.cojen.tupl.io;

import java.io.File;
import java.io.FileNotFoundException;
import java.io.InterruptedIOException;
import java.io.IOException;

import java.lang.foreign.Arena;
import java.lang.foreign.FunctionDescriptor;
import java.lang.foreign.Linker;
import java.lang.foreign.MemorySegment;
import java.lang.foreign.SymbolLookup;
import java.lang.foreign.ValueLayout;

import java.lang.invoke.MethodHandle;

import java.util.EnumSet;

import org.cojen.tupl.diag.EventListener;
import org.cojen.tupl.diag.EventType;

/**
 * 
 *
 * @author Brian S O'Neill
 */
final class WindowsFileIO extends JavaFileIO {
    static final int INVALID_HANDLE_VALUE = -1;

    private static final MethodHandle GetLastError;
    private static final MethodHandle FormatMessageW;
    private static final MethodHandle LocalFree;
    private static final MethodHandle CloseHandle;
    private static final MethodHandle CreateFile;
    private static final MethodHandle CreateFileMapping;
    private static final MethodHandle MapViewOfFile;
    private static final MethodHandle UnmapViewOfFile;
    private static final MethodHandle FlushViewOfFile;
    private static final MethodHandle FlushFileBuffers;
    private static final MethodHandle VirtualAlloc;
    private static final MethodHandle VirtualFree;

    static {
        System.loadLibrary("kernel32");
        Linker linker = Linker.nativeLinker();
        SymbolLookup lookup = SymbolLookup.loaderLookup();

        GetLastError = linker.downcallHandle
            (lookup.find("GetLastError").get(),
             FunctionDescriptor.of(ValueLayout.JAVA_INT));

        FormatMessageW = linker.downcallHandle
            (lookup.find("FormatMessageW").get(),
             FunctionDescriptor.of
             (ValueLayout.JAVA_INT,
              ValueLayout.JAVA_INT, // dwFlags
              ValueLayout.ADDRESS,  // lpSource
              ValueLayout.JAVA_INT, // dwMessageId
              ValueLayout.JAVA_INT, // dwLanguageId,
              ValueLayout.ADDRESS,  // lpBuffer,
              ValueLayout.JAVA_INT, // nSize,
              ValueLayout.ADDRESS)  // args
             );
             
        LocalFree = linker.downcallHandle
            (lookup.find("LocalFree").get(),
             FunctionDescriptor.of(ValueLayout.ADDRESS, ValueLayout.ADDRESS));

        CloseHandle = linker.downcallHandle
            (lookup.find("CloseHandle").get(),
             FunctionDescriptor.of(ValueLayout.JAVA_BOOLEAN, ValueLayout.JAVA_INT));

        CreateFile = linker.downcallHandle
            (lookup.find("CreateFileW").get(),
             FunctionDescriptor.of
             (ValueLayout.JAVA_INT,
              ValueLayout.ADDRESS,  // lpFileName
              ValueLayout.JAVA_INT, // dwDesiredAccess
              ValueLayout.JAVA_INT, // dwShareMode
              ValueLayout.ADDRESS,  // lpSecurityAttributes
              ValueLayout.JAVA_INT, // dwCreationDisposition
              ValueLayout.JAVA_INT, // dwFlagsAndAttributes
              ValueLayout.JAVA_INT) // hTemplateFile
             );

        CreateFileMapping = linker.downcallHandle
            (lookup.find("CreateFileMappingW").get(),
             FunctionDescriptor.of
             (ValueLayout.JAVA_INT,
              ValueLayout.JAVA_INT, // hFile
              ValueLayout.ADDRESS,  // lpFileMappingAttributes
              ValueLayout.JAVA_INT, // flProtect
              ValueLayout.JAVA_INT, // dwMaximumSizeHigh
              ValueLayout.JAVA_INT, // dwMaximumSizeLow
              ValueLayout.ADDRESS)  // lpName
             );

        MapViewOfFile = linker.downcallHandle
            (lookup.find("MapViewOfFile").get(),
             FunctionDescriptor.of
             (ValueLayout.JAVA_LONG,
              ValueLayout.JAVA_INT,  // hFileMappingObject
              ValueLayout.JAVA_INT,  // dwDesiredAccess
              ValueLayout.JAVA_INT,  // dwFileOffsetHigh
              ValueLayout.JAVA_INT,  // dwFileOffsetLow
              ValueLayout.JAVA_LONG) // dwNumberOfBytesToMap
             );

        UnmapViewOfFile = linker.downcallHandle
            (lookup.find("UnmapViewOfFile").get(),
             FunctionDescriptor.of(ValueLayout.JAVA_BOOLEAN, ValueLayout.JAVA_LONG));

        FlushViewOfFile = linker.downcallHandle
            (lookup.find("FlushViewOfFile").get(),
             FunctionDescriptor.of
             (ValueLayout.JAVA_BOOLEAN,
              ValueLayout.JAVA_LONG, // lpBaseAddress
              ValueLayout.JAVA_LONG) // dwNumberOfBytesToFlush
             );

        FlushFileBuffers = linker.downcallHandle
            (lookup.find("FlushFileBuffers").get(),
             FunctionDescriptor.of(ValueLayout.JAVA_BOOLEAN, ValueLayout.JAVA_INT));

        VirtualAlloc = linker.downcallHandle
            (lookup.find("VirtualAlloc").get(),
             FunctionDescriptor.of
             (ValueLayout.JAVA_LONG,
              ValueLayout.JAVA_LONG, // lpAddress
              ValueLayout.JAVA_LONG, // dwSize
              ValueLayout.JAVA_INT,  // flAllocationType
              ValueLayout.JAVA_INT)  // flProtect
             );

        VirtualFree = linker.downcallHandle
            (lookup.find("VirtualFree").get(),
             FunctionDescriptor.of
             (ValueLayout.JAVA_BOOLEAN,
              ValueLayout.JAVA_LONG, // lpAddress
              ValueLayout.JAVA_LONG, // dwSize
              ValueLayout.JAVA_INT)  // dwFreeType
             );

        // Invoke this early in case additional classes need to be loaded. The error is
        // clobbered when the JVM makes additional system calls.
        lastErrorId();
    }

    WindowsFileIO(File file, EnumSet<OpenOption> options, int openFileCount) throws IOException {
        super(file, options, openFileCount, true);
    }

    @Override
    protected Mapping openMapping(boolean readOnly, long pos, int size) throws IOException {
        return new WindowsMapping(mFile, readOnly, pos, size);
    }

    record MappedFile(int fileHandle, int mappingHandle, long addr) { }

    static MappedFile mapFile(File file, long position, long length, EnumSet<OpenOption> options,
                              boolean shared)
        throws IOException
    {
        int access = 0x80000000; // GENERIC_READ;
        boolean readOnly = options.contains(OpenOption.READ_ONLY);
        if (!readOnly) {
            access |= 0x40000000; // GENERIC_WRITE;
        }

        int create = options.contains(OpenOption.CREATE) ? 4 /*OPEN_ALWAYS*/ : 3; // OPEN_EXISTING

        int flags;
        if (options.contains(OpenOption.NON_DURABLE)) {
            flags = 0x00000100; // FILE_ATTRIBUTE_TEMPORARY;
        } else {
            flags = 0x00000080; // FILE_ATTRIBUTE_NORMAL;
        }

        if (options.contains(OpenOption.RANDOM_ACCESS)) {
            flags |= 0x10000000; // FILE_FLAG_RANDOM_ACCESS;
        }

        int shareMode = shared ? 3 /*FILE_SHARE_READ | FILE_SHARE_WRITE*/ : 0;

        int hFile = createFile
            (file,
             access,
             shareMode,
             MemorySegment.NULL, // security attributes
             create,
             flags,
             0 // template file
             );

        long maxSize = position + length;

        int hMapping;
        try {
            hMapping = (int) CreateFileMapping.invokeExact
                (hFile,
                 MemorySegment.NULL, // security attributes
                 readOnly ? 2 /*PAGE_READONLY*/ : 4, // PAGE_READWRITE
                 (int) (maxSize >>> 32),
                 (int) maxSize,
                 MemorySegment.NULL // no name
                 );
        } catch (Throwable e) {
            throw Utils.rethrow(e);
        }

        if (hMapping == 0 || hMapping == INVALID_HANDLE_VALUE) {
            String message = lastErrorMessage();
            closeHandle(hFile);
            throw new IOException(message + " maxSize=" + maxSize +
                                  ", file.length=" + file.length());
        }

        long addr;
        try {
            addr = (long) MapViewOfFile.invokeExact
                (hMapping,
                 readOnly ? 4 /*SECTION_MAP_READ*/ : 2, // WinNT.SECTION_MAP_WRITE
                 (int) (position >>> 32),
                 (int) position,
                 length
                 );
        } catch (Throwable e) {
            throw Utils.rethrow(e);
        }

        if (addr == 0) {
            String message = lastErrorMessage();
            closeHandle(hMapping);
            closeHandle(hFile);
            throw new IOException(message + " position=" + position + ", length=" + length +
                                  ", file.length=" + file.length());
        }

        return new MappedFile(hFile, hMapping, addr);
    }

    static void flushMapping(int fileHandle, long addr, long length) throws IOException {
        /*
          As per the comment in Java_java_nio_MappedMemoryUtils_force0:

          FlushViewOfFile can fail with ERROR_LOCK_VIOLATION if the memory
          system is writing dirty pages to disk. As there is no way to
          synchronize the flushing then we retry a limited number of times.
        */
        for (int i=10;;) {
            boolean result;
            try {
                result = (boolean) FlushViewOfFile.invokeExact(addr, length);
            } catch (Throwable e) {
                throw Utils.rethrow(e);
            }
            if (result) {
                break;
            }
            i--;
            int errorId = lastErrorId();
            if (i <= 0 || errorId != 33) { // ERROR_LOCK_VIOLATION
                throw new IOException(errorMessage(errorId));
            }
            try {
                Thread.sleep(100);
            } catch (InterruptedException e) {
                throw new InterruptedIOException();
            }
        }

        if (fileHandle != INVALID_HANDLE_VALUE) {
            // Note: Win32 doesn't have a flush metadata flag -- it's implicitly true.
            boolean result;
            try {
                result = (boolean) FlushFileBuffers.invokeExact(fileHandle);
            } catch (Throwable e) {
                throw Utils.rethrow(e);
            }
            if (!result) {
                throw new IOException(lastErrorMessage());
            }
        }
    }

    static void closeMappedFile(MappedFile mfile) throws IOException {
        closeMappedFile(mfile.fileHandle(), mfile.mappingHandle(), mfile.addr());
    }

    static void closeMappedFile(int fileHandle, int mappingHandle, long addr)
        throws IOException
    {
        if (fileHandle == INVALID_HANDLE_VALUE) {
            vfree(addr);
        } else {
            unmapViewOfFile(addr);
            closeHandle(mappingHandle);
            closeHandle(fileHandle);
        }
    }

<<<<<<< HEAD
    static String lastErrorMessage() {
        return errorMessage(lastErrorId());
    }

    static int lastErrorId() {
        try {
            return (int) GetLastError.invokeExact();
        } catch (Throwable e) {
            throw Utils.rethrow(e);
        }
    }

    static String errorMessage(int errorId) {
        try (Arena a = Arena.ofConfined()) {
            int dwFlags = 0x00000100 // FORMAT_MESSAGE_ALLOCATE_BUFFER
                | 0x00001000  // FORMAT_MESSAGE_FROM_SYSTEM
                | 0x00000200; // FORMAT_MESSAGE_IGNORE_INSERTS

            MemorySegment lpSource = MemorySegment.NULL;
            int dwLanguageId = 0;
            MemorySegment lpBuffer = a.allocate(ValueLayout.ADDRESS);
            MemorySegment args = MemorySegment.NULL;

            int result = (int) FormatMessageW.invokeExact
                (dwFlags, lpSource, errorId, dwLanguageId, lpBuffer, 0, args);

            if (result == 0) {
                return "Error " + errorId;
            }

            MemorySegment ptr = lpBuffer.get(ValueLayout.ADDRESS, 0);

            try {
                var chars = new char[result];
                MemorySegment.copy(ptr.reinterpret(result * 2), ValueLayout.JAVA_CHAR, 0,
                                   chars, 0, chars.length);
                return new String(chars).trim();
            } finally {
                var x = (MemorySegment) LocalFree.invokeExact(ptr);
            }
        } catch (Throwable e) {
            throw Utils.rethrow(e);
        }
    }

    static void closeHandle(int handle) {
        boolean result;
        try {
            result = (boolean) CloseHandle.invokeExact(handle);
        } catch (Throwable e) {
            throw Utils.rethrow(e);
        }
    }

    static int createFile(File file, int dwDesiredAccess, int dwShareMode,
                          MemorySegment lpSecurityAttributes,
                          int dwCreationDisposition, int dwFlagsAndAttributes, int hTemplateFile)
        throws IOException
    {
        int hFile;
        try (Arena a = Arena.ofConfined()) {
            char[] path = file.getAbsolutePath().toCharArray();
            MemorySegment lpFileName = a.allocate(8 + path.length * 2 + 2);
            lpFileName.set(ValueLayout.JAVA_CHAR, 0, '\\');
            lpFileName.set(ValueLayout.JAVA_CHAR, 2, '\\');
            lpFileName.set(ValueLayout.JAVA_CHAR, 4, '?');
            lpFileName.set(ValueLayout.JAVA_CHAR, 6, '\\');
            MemorySegment.copy(path, 0, lpFileName, ValueLayout.JAVA_CHAR, 8, path.length);

            hFile = (int) CreateFile.invokeExact
                (lpFileName, dwDesiredAccess, dwShareMode, lpSecurityAttributes,
                 dwCreationDisposition, dwFlagsAndAttributes, hTemplateFile);
        } catch (Throwable e) {
            throw Utils.rethrow(e);
        }

        if (hFile == INVALID_HANDLE_VALUE) {
            throw new FileNotFoundException(lastErrorMessage());
        }

        return hFile;
    }

    static long mapViewOfFile(int hFileMappingObject,
                              int dwDesiredAccess,
                              int dwFileOffsetHigh,
                              int dwFileOffsetLow,
                              long dwNumberOfBytesToMap)
        throws IOException
    {
        long addr;
        try {
            addr = (long) MapViewOfFile.invokeExact
                (hFileMappingObject, dwDesiredAccess,
                 dwFileOffsetHigh, dwFileOffsetLow, dwNumberOfBytesToMap);
        } catch (Throwable e) {
            throw Utils.rethrow(e);
        }

        if (addr == 0) {
            throw new IOException(lastErrorMessage());
        }

        return addr;
    }

    static void unmapViewOfFile(long addr) throws IOException {
        boolean result;
        try {
            result = (boolean) UnmapViewOfFile.invokeExact(addr);
        } catch (Throwable e) {
            throw Utils.rethrow(e);
        }
        if (!result) {
            throw new IOException(lastErrorMessage());
        }
    }

    static long valloc(long length) throws IOException {
        /* FIXME: Don't use JNA.
=======
    static long valloc(long length, EventListener listener) throws IOException {
>>>>>>> 021e7f3b
        // Try to allocate large pages.
        if (length >= (1L << 30)) {
            if (!requestSeLockMemoryPrivilege()) {
                if (listener != null) {
                    listener.notify(EventType.CACHE_INIT_INFO,
                                    "Unable to lock pages in memory for supporting large pages");
                    
                }
            } else {
                // Round up if necessary.
                long largePageSize = cKernel.GetLargePageMinimum();
                long largeLength = ((length + largePageSize - 1) / largePageSize) * largePageSize;

                long addr = cKernel.VirtualAlloc
                    (0, // lpAddress
                     largeLength,
                     0x1000 | 0x2000 | 0x20000000, // MEM_COMMIT | MEM_RESERVE | MEM_LARGE_PAGES
                     0x04); // PAGE_READWRITE

                if (addr != 0) {
                    return addr;
                }

                if (listener != null) {
                    listener.notify(EventType.CACHE_INIT_INFO,
                                    "Unable to allocate using large pages");
                }
            }
        }
        */

        long addr;
        try {
            addr = (long) VirtualAlloc.invokeExact
                (0L, // lpAddress
                 length,
                 0x1000 | 0x2000, // MEM_COMMIT | MEM_RESERVE
                 0x04); // PAGE_READWRITE
        } catch (Throwable e) {
            throw Utils.rethrow(e);
        }

        if (addr == 0) {
            throw new IOException(lastErrorMessage());
        }

        return addr;
    }

    /* FIXME: Don't use JNA.
    private static boolean requestSeLockMemoryPrivilege() {
        WinNT.HANDLE process = cKernel.GetCurrentProcess();

        try {
            var api = Advapi32.INSTANCE;
            int access = cKernel.TOKEN_ADJUST_PRIVILEGES;
            var tokenRef = new WinNT.HANDLEByReference();
            if (!api.OpenProcessToken(process, access, tokenRef)) {
                return false;
            }

            WinNT.HANDLE token = tokenRef.getValue();

            try {
                var luid = new WinNT.LUID();
                if (!api.LookupPrivilegeValue(null, "SeLockMemoryPrivilege", luid)) {
                    return false;
                }

                var tp = new WinNT.TOKEN_PRIVILEGES(1);
                tp.Privileges[0] = new WinNT.LUID_AND_ATTRIBUTES
                    (luid, new WinDef.DWORD(WinNT.SE_PRIVILEGE_ENABLED));

                if (!api.AdjustTokenPrivileges(token, false, tp, tp.size(), null, null)) {
                    return false;
                }

                return cKernel.GetLastError() == cKernel.ERROR_SUCCESS;
            } finally {
                closeHandle(token);
            }
        } finally {
            closeHandle(process);
        }
    }
    */

    static void vfree(long addr) throws IOException {
        boolean result;
        try {
            result = (boolean) VirtualFree.invokeExact(addr, 0L, 0x8000); // MEM_RELEASE
        } catch (Throwable e) {
            throw Utils.rethrow(e);
        }
        if (!result) {
            throw new IOException(lastErrorMessage());
        }
    }
}<|MERGE_RESOLUTION|>--- conflicted
+++ resolved
@@ -316,7 +316,6 @@
         }
     }
 
-<<<<<<< HEAD
     static String lastErrorMessage() {
         return errorMessage(lastErrorId());
     }
@@ -435,11 +434,8 @@
         }
     }
 
-    static long valloc(long length) throws IOException {
+    static long valloc(long length, EventListener listener) throws IOException {
         /* FIXME: Don't use JNA.
-=======
-    static long valloc(long length, EventListener listener) throws IOException {
->>>>>>> 021e7f3b
         // Try to allocate large pages.
         if (length >= (1L << 30)) {
             if (!requestSeLockMemoryPrivilege()) {
