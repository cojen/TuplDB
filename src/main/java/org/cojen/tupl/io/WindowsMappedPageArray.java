--- conflicted
+++ resolved
@@ -30,16 +30,8 @@
  * @author Brian S O'Neill
  */
 class WindowsMappedPageArray extends MappedPageArray {
-<<<<<<< HEAD
-    private final File mFile;
-    private final EnumSet<OpenOption> mOptions;
-
     private final int mFileHandle;
     private final int mMappingHandle;
-=======
-    private final WinNT.HANDLE mFileHandle;
-    private final WinNT.HANDLE mMappingHandle;
->>>>>>> 46c55464
 
     private final boolean mNonDurable;
 
