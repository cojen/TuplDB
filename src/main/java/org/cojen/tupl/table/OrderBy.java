/*
 *  Copyright (C) 2022 Cojen.org
 *
 *  This program is free software: you can redistribute it and/or modify
 *  it under the terms of the GNU Affero General Public License as
 *  published by the Free Software Foundation, either version 3 of the
 *  License, or (at your option) any later version.
 *
 *  This program is distributed in the hope that it will be useful,
 *  but WITHOUT ANY WARRANTY; without even the implied warranty of
 *  MERCHANTABILITY or FITNESS FOR A PARTICULAR PURPOSE.  See the
 *  GNU Affero General Public License for more details.
 *
 *  You should have received a copy of the GNU Affero General Public License
 *  along with this program.  If not, see <https://www.gnu.org/licenses/>.
 */

package org.cojen.tupl.table;

import java.util.ArrayList;
import java.util.Collection;
import java.util.LinkedHashMap;
import java.util.Map;

import static org.cojen.tupl.table.ColumnInfo.*;

/**
 * 
 * @see ComparatorMaker
 * @author Brian S O'Neill
 */
public final class OrderBy extends LinkedHashMap<String, OrderBy.Rule> {
    public static OrderBy forPrimaryKey(RowInfo rowInfo) {
        return forColumns(rowInfo.keyColumns.values());
    }

    public static OrderBy forColumns(Collection<? extends ColumnInfo> columns) {
        var orderBy = new OrderBy(columns.size());
        for (ColumnInfo column : columns) {
            orderBy.put(column.name, new Rule(column, column.typeCode));
        }
        return orderBy;
    }

    public static OrderBy forSpec(RowInfo rowInfo, String spec) {
        return forSpec(rowInfo.allColumns, spec);
    }

    public static OrderBy forSpec(Map<String, ? extends ColumnInfo> columns, String spec) {
        try {
            return parseSpec(columns, spec);
        } catch (IndexOutOfBoundsException e) {
        }

        throw malformed(spec);
    }

    public OrderBy() {
        super();
    }

    /**
     * Copy constructor.
     */
    public OrderBy(OrderBy orderBy) {
        super(orderBy);
    }

    private OrderBy(int capacity) {
        super(capacity, 1);
    }

    /**
     * Return an OrderBy which only preserves the first number of rules. If the number is zero,
     * then null is returned.
     */
    OrderBy truncate(int num) {
        if (num <= 0) {
            return null;
        }

        if (num >= size()) {
            return this;
        }

        var ob = new OrderBy(num);

        for (var e : entrySet()) {
            ob.put(e.getKey(), e.getValue());
            if (--num <= 0) {
                break;
            }
        }

        return ob;
    }

    /**
     * Return an OrderBy which only preserves the first set of rules which are in the available
     * projection. If the no rules remain, then null is returned.
     *
     * @param projection can be null if projection is all columns
     */
    OrderBy truncate(Map<String, ColumnInfo> projection) {
        if (projection == null || projection.keySet().containsAll(keySet())) {
            return this;
        }

        OrderBy ob = null;

        for (var e : entrySet()) {
            if (!projection.containsKey(e.getKey())) {
                break;
            }
            if (ob == null) {
                ob = new OrderBy();
            }
            ob.put(e.getKey(), e.getValue());
        }

        return ob;
    }

    public String spec() {
        if (isEmpty()) {
            return "";
        }
        var b = new StringBuilder();
        for (OrderBy.Rule rule : values()) {
            rule.appendTo(b);
        }
        // Call intern to reduce duplication under the expectation that callers will cache the
        // string instance.
        return b.toString().intern();
    }

    public static String[] splitSpec(String spec) {
        int end = nextSubSpec(spec, 0);
        if (end < 0) {
            return new String[] {spec};
        }
        var list = new ArrayList<String>();
        int start = 0;
        while (true) {
            list.add(spec.substring(start, end));
            start = end;
            end = nextSubSpec(spec, end);
            if (end < 0) {
                list.add(spec.substring(start));
                break;
            }
        }
        return list.toArray(String[]::new);
    }

    private static int nextSubSpec(String spec, int pos) {
        int length = spec.length();
        while (++pos < length) {
            char c = spec.charAt(pos);
            if (c == '-' || c == '+') {
                return pos;
            }
        }
        return -1;
    }

    /**
     * @param type only differs from the column typeCode for TYPE_NULL_LOW and TYPE_DESCENDING
     */
    public static record Rule(ColumnInfo column, int type) {
        public ColumnInfo asColumn() {
            ColumnInfo c = column;
            if (c.typeCode != type) {
                c = c.copy();
                c.typeCode = type;
            }
            return c;
        }

<<<<<<< HEAD
=======
        /**
         * Returns a string suitable for use in a secondary index declaration.
         */
>>>>>>> 52d57ef5
        public String asIndexElement() {
            if (!isDescending() && !isNullLow()) {
                return column.name;
            }
            var b = new StringBuilder(2 + column.name.length());
            appendTo(b);
            return b.toString();
        }

        public boolean isDescending() {
            return ColumnInfo.isDescending(type);
        }

        public boolean isNullLow() {
            return ColumnInfo.isNullLow(type);
        }

        public void appendTo(StringBuilder b) {
            b.append(isDescending() ? '-' : '+');
            if (isNullLow()) {
                b.append('!');
            }
            b.append(column.name);
        }
    }

    private static OrderBy parseSpec(Map<String, ? extends ColumnInfo> columns, String spec) {
        var orderBy = new OrderBy();

        int length = spec.length();
        for (int pos = 0; pos < length; ) {
            int type = 0;

            int order = spec.charAt(pos++);
            if (order == '-') {
                type |= TYPE_DESCENDING;
            } else if (order != '+') {
                throw malformed(spec);
            }

            if (spec.charAt(pos) == '!') {
                type |= TYPE_NULL_LOW;
                pos++;
            }

            int end = pos;
            while (end < length) {
                order = spec.charAt(end);
                if (order == '-' || order == '+') {
                    break;
                }
                end++;
            }

            if (end == pos) {
                throw malformed(spec);
            }

            String name = spec.substring(pos, end);
            ColumnInfo column = ColumnSet.findColumn(columns, name);

            if (column == null) {
                throw new IllegalStateException
                    ("Unknown column \"" + name + "\" in ordering specification: " + spec);
            }

            if (column.isPrimitive() && column.prefix() == null) {
                // Can't be null.
                type &= ~TYPE_NULL_LOW;
            }

            if (!orderBy.containsKey(name)) {
                type |= column.typeCode & ~(TYPE_NULL_LOW | TYPE_DESCENDING);
                orderBy.put(name, new Rule(column, type));
            }

            pos = end;
        }

        return orderBy;
    }

    private static IllegalArgumentException malformed(String spec) {
        return new IllegalArgumentException("Malformed ordering specification: " + spec);
    }
}<|MERGE_RESOLUTION|>--- conflicted
+++ resolved
@@ -177,12 +177,9 @@
             return c;
         }
 
-<<<<<<< HEAD
-=======
         /**
          * Returns a string suitable for use in a secondary index declaration.
          */
->>>>>>> 52d57ef5
         public String asIndexElement() {
             if (!isDescending() && !isNullLow()) {
                 return column.name;
