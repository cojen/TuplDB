/*
 *  Copyright 2011-2016 Cojen.org
 *
 *  Licensed under the Apache License, Version 2.0 (the "License");
 *  you may not use this file except in compliance with the License.
 *  You may obtain a copy of the License at
 *
 *      http://www.apache.org/licenses/LICENSE-2.0
 *
 *  Unless required by applicable law or agreed to in writing, software
 *  distributed under the License is distributed on an "AS IS" BASIS,
 *  WITHOUT WARRANTIES OR CONDITIONS OF ANY KIND, either express or implied.
 *  See the License for the specific language governing permissions and
 *  limitations under the License.
 */

package org.cojen.tupl.util;

import sun.misc.Unsafe;

import java.util.concurrent.ForkJoinTask;

import java.util.concurrent.atomic.AtomicReference;

import java.util.concurrent.locks.LockSupport;

import org.cojen.tupl.io.UnsafeAccess;
import org.cojen.tupl.io.Utils;

/**
 * Non-reentrant read/write latch, designed for throughout over fairness. Implementation
 * doesn't track thread ownership or check for illegal usage. As a result, it typically
 * outperforms ReentrantLock and built-in Java synchronization. Although latch acquisition is
 * typically unfair, waiting threads aren't starved indefinitely.
 *
 * @author Brian S O'Neill
 * @see LatchCondition
 */
public class Latch {
    public static final int UNLATCHED = 0, EXCLUSIVE = 0x80000000, SHARED = 1;

    static final int SPIN_LIMIT = Runtime.getRuntime().availableProcessors();

    // TODO: Switch to VarHandle when available and utilize specialized operations. 

    static final Unsafe UNSAFE = UnsafeAccess.obtain();

    static final long STATE_OFFSET, FIRST_OFFSET, LAST_OFFSET;
    static final long WAITER_OFFSET, FAIR_OFFSET;

    static {
        try {
            Class clazz = Latch.class;
            STATE_OFFSET = UNSAFE.objectFieldOffset(clazz.getDeclaredField("mLatchState"));
            FIRST_OFFSET = UNSAFE.objectFieldOffset(clazz.getDeclaredField("mLatchFirst"));
            LAST_OFFSET = UNSAFE.objectFieldOffset(clazz.getDeclaredField("mLatchLast"));

            clazz = WaitNode.class;
            WAITER_OFFSET = UNSAFE.objectFieldOffset(clazz.getDeclaredField("mWaiter"));
            FAIR_OFFSET = UNSAFE.objectFieldOffset(clazz.getDeclaredField("mFair"));
        } catch (Throwable e) {
            throw Utils.rethrow(e);
        }
    }

    /*
      unlatched:           0               latch is available
      shared:              1..0x7fffffff   latch is held shared
      exclusive:  0x80000000               latch is held exclusively
      illegal:    0x80000001..0xffffffff   illegal exclusive state
     */ 
    volatile int mLatchState;

    // Queue of waiting threads.
    private transient volatile WaitNode mLatchFirst;
    private transient volatile WaitNode mLatchLast;

    public Latch() {
    }

    /**
     * @param initialState UNLATCHED, EXCLUSIVE, or SHARED
     */
    public Latch(int initialState) {
        // Assume that this latch instance is published to other threads safely, and so a
        // volatile store isn't required.
        UNSAFE.putInt(this, STATE_OFFSET, initialState);
    }

    /**
     * Try to acquire the exclusive latch, barging ahead of any waiting threads if possible.
     */
    public final boolean tryAcquireExclusive() {
        return mLatchState == 0 && UNSAFE.compareAndSwapInt(this, STATE_OFFSET, 0, EXCLUSIVE);
    }

    /**
     * Attempt to acquire the exclusive latch, aborting if interrupted.
     *
     * @param nanosTimeout pass negative for infinite timeout
     */
    public final boolean tryAcquireExclusiveNanos(long nanosTimeout) throws InterruptedException {
        return doTryAcquireExclusiveNanos(nanosTimeout);
    }

    private boolean doTryAcquireExclusiveNanos(long nanosTimeout) throws InterruptedException {
        if (tryAcquireExclusive() || tryAcquireExclusiveSpin()) {
            return true;
        }

        if (nanosTimeout == 0) {
            return false;
        }

        boolean result;
        try {
            result = acquire(new Timed(nanosTimeout));
        } catch (Throwable e) {
            // Possibly an OutOfMemoryError.
            return false;
        }

        return checkTimedResult(result, nanosTimeout);
    }

    /**
     * Acquire the exclusive latch, barging ahead of any waiting threads if possible.
     */
    public final void acquireExclusive() {
        if (!tryAcquireExclusive() && !tryAcquireExclusiveSpin()) {
            doAcquireExclusive();
        }
    }

    /**
     * Caller should have already called tryAcquireExclusive.
     */
    private void doAcquireExclusive() {
        try {
            acquire(new WaitNode());
        } catch (Throwable e) {
            // Possibly an OutOfMemoryError. Caller isn't expecting an exception, so spin.
            while (!tryAcquireExclusive());
        }
    }

    /**
     * Asynchronously acquire the exclusive latch, barging ahead of any waiting threads if
     * possible. The given continuation is invoked after the latch has been acquired, usually
     * by another thread.
     *
     * @param cont asynchronously invoked continuation
     * @throws NullPointerException if cont is null
     */
    public final void acquireExclusiveAsync(Runnable cont) {
        if (cont == null) {
            throw new NullPointerException();
        }
        if (tryAcquireExclusive() || tryAcquireExclusiveSpin()) {
            fork(cont);
        } else {
            doAcquireExclusiveAsync(cont);
        }
    }

    /**
     * Caller should have already called tryAcquireExclusive.
     */
    private void doAcquireExclusiveAsync(Runnable cont) {
        try {
            acquireAsync(new WaitNode(), cont);
        } catch (Throwable e) {
            // Possibly an OutOfMemoryError. Caller isn't expecting an exception, so spin.
            while (!tryAcquireExclusive());
            run(cont);
        }
    }

    /**
     * Caller should have already called tryAcquireExclusive.
     */
    private boolean tryAcquireExclusiveSpin() {
        // Try a few more times, avoiding an expensive enqueue.
        for (int i=1; i<SPIN_LIMIT; i++) {
            if (tryAcquireExclusive()) {
                return true;
            }
        }
        return false;
    }

    private boolean tryAcquireExclusiveAfterParking() {
        // Try many times before requesting fair handoff and parking again.
        int i = 0;
        while (true) {
            if (tryAcquireExclusive() || tryAcquireExclusiveSpin()) {
                return true;
            }
            if (++i >= SPIN_LIMIT >> 1) {
                return false;
            }
            Thread.yield();
        }
    }

    /**
     * Acquire the exclusive latch, aborting if interrupted.
     */
    public final void acquireExclusiveInterruptibly() throws InterruptedException {
        doTryAcquireExclusiveNanos(-1);
    }

    /**
     * Downgrade the held exclusive latch into a shared latch. Caller must later call
     * releaseShared instead of releaseExclusive.
     */
    public final void downgrade() {
        mLatchState = 1;

        while (true) {
            // Sweep through the queue, waking up a contiguous run of shared waiters.
            final WaitNode first = first();
            if (first == null) {
                return;
            }

            WaitNode node = first;
            while (true) {
                Object waiter = (Thread) node.mWaiter;
                if (waiter != null) {
                    if (node instanceof Shared) {
                        UNSAFE.getAndAddInt(this, STATE_OFFSET, 1);
                        if (UNSAFE.compareAndSwapObject(node, WAITER_OFFSET, waiter, null)) {
                            unpark(waiter);
                        } else {
                            // Already unparked, so fix the share count.
                            UNSAFE.getAndAddInt(this, STATE_OFFSET, -1);
                        }
                    } else {
                        if (node != first) {
                            // Advance the queue past any shared waiters that were encountered.
                            mLatchFirst = node;
                        }
                        return;
                    }
                }

                WaitNode next = node.get();

                if (next == null) {
                    // Queue is now empty, unless an enqueue is in progress.
                    if (UNSAFE.compareAndSwapObject(this, LAST_OFFSET, node, null)) {
                        UNSAFE.compareAndSwapObject(this, FIRST_OFFSET, first, null);
                        return;
                    }
                    // Sweep from the start again.
                    break;
                }

                node = next;
            }
        }
    }

    /**
     * Release the held exclusive latch.
     */
    public final void releaseExclusive() {
        int trials = 0;
        while (true) {
            WaitNode last = mLatchLast;

            if (last == null) {
                // No waiters, so release the latch.
                mLatchState = 0;

                // Need to check if any waiters again, due to race with enqueue. If cannot
                // immediately re-acquire the latch, then let the new owner (which barged in)
                // unpark the waiters when it releases the latch.
                last = mLatchLast;
                if (last == null || !UNSAFE.compareAndSwapInt(this, STATE_OFFSET, 0, EXCLUSIVE)) {
                    return;
                }
            }

            // Although the last waiter has been observed to exist, the first waiter field
            // might not be set yet.
            WaitNode first = mLatchFirst;

            unpark: if (first != null) {
                Object waiter = first.mWaiter;

                if (waiter != null) {
                    if (first instanceof Shared) {
                        // TODO: can this be combined into one downgrade step?
                        downgrade();
                        doReleaseShared(mLatchState);
                        return;
                    }

                    if (!first.mFair) {
                        // Unpark the waiter, but allow another thread to barge in.
                        mLatchState = 0;
                        unpark(waiter);
                        return;
                    }
                }

                // Remove first from the queue.
                {
                    WaitNode next = first.get();
                    if (next != null) {
                        mLatchFirst = next;
                    } else {
                        // Queue is now empty, unless an enqueue is in progress.
                        if (last != first ||
                            !UNSAFE.compareAndSwapObject(this, LAST_OFFSET, last, null))
                        {
                            break unpark;
                        }
                        UNSAFE.compareAndSwapObject(this, FIRST_OFFSET, last, null);
                    }
                }

                if (waiter != null &&
                    UNSAFE.compareAndSwapObject(first, WAITER_OFFSET, waiter, null))
                {
                    // Fair handoff to waiting thread.
                    unpark(waiter);
                    return;
                }
            }

            trials = spin(trials);
        }
    }

    /**
     * Convenience method, which releases the held exclusive or shared latch.
     *
     * @param exclusive call releaseExclusive if true, else call releaseShared
     */
    public final void release(boolean exclusive) {
        if (exclusive) {
            releaseExclusive();
        } else {
            doReleaseShared(mLatchState);
        }
    }

    /**
     * Releases an exclusive or shared latch.
     */
    public final void releaseEither() {
        int state = mLatchState;
        if (state == EXCLUSIVE) {
            releaseExclusive();
        } else {
            doReleaseShared(state);
        }
    }

    /**
     * Try to acquire a shared latch, barging ahead of any waiting threads if possible.
     */
    public final boolean tryAcquireShared() {
        WaitNode first = mLatchFirst;
        if (first != null && !(first instanceof Shared)) {
            return false;
        }
        int state = mLatchState;
        return state >= 0 && UNSAFE.compareAndSwapInt(this, STATE_OFFSET, state, state + 1);
    }

    /**
     * Attempt to acquire a shared latch, aborting if interrupted.
     *
     * @param nanosTimeout pass negative for infinite timeout
     */
    public final boolean tryAcquireSharedNanos(long nanosTimeout) throws InterruptedException {
        return doTryAcquireSharedNanos(nanosTimeout);
    }

    private final boolean doTryAcquireSharedNanos(long nanosTimeout) throws InterruptedException {
        WaitNode first = mLatchFirst;
        if (first == null || first instanceof Shared) {
            int trials = 0;
            int state;
            while ((state = mLatchState) >= 0) {
                if (UNSAFE.compareAndSwapInt(this, STATE_OFFSET, state, state + 1)) {
                    return true;
                }
                // Spin even if timeout is zero. The timeout applies to a blocking acquire.
                trials = spin(trials);
            }
        }

        if (nanosTimeout == 0) {
            return false;
        }

        boolean result;
        try {
            result = acquire(new TimedShared(nanosTimeout));
        } catch (Throwable e) {
            // Possibly an OutOfMemoryError.
            return false;
        }

        return checkTimedResult(result, nanosTimeout);
    }

    private static boolean checkTimedResult(boolean result, long nanosTimeout)
        throws InterruptedException
    {
        if (!result && (Thread.interrupted() || nanosTimeout < 0)) {
            InterruptedException e;
            try {
                e = new InterruptedException();
            } catch (Throwable e2) {
                // Possibly an OutOfMemoryError.
                return false;
            }
            throw e;
        }

        return result;
    }

    /**
     * Like tryAcquireShared, except blocks if an exclusive latch is held.
     *
     * @return false if not acquired due to contention with other shared requests
     */
    public final boolean weakAcquireShared() {
        WaitNode first = mLatchFirst;
        if (first == null || first instanceof Shared) {
            int state = mLatchState;
            if (state >= 0) {
                return UNSAFE.compareAndSwapInt(this, STATE_OFFSET, state, state + 1);
            }
        }

        try {
            return acquire(new Shared());
        } catch (Throwable e) {
            // Possibly an OutOfMemoryError.
            return false;
        }
    }

    /**
     * Acquire a shared latch, barging ahead of any waiting threads if possible.
     */
    public final void acquireShared() {
        if (!tryAcquireSharedSpin()) {
            try {
                acquire(new Shared());
            } catch (Throwable e) {
                // Possibly an OutOfMemoryError. Caller isn't expecting an exception, so spin.
                while (!tryAcquireShared());
            }
        }
    }

    /**
     * Asynchronously acquire a shared latch, barging ahead of any waiting threads if possible.
     * The given continuation is invoked after the latch has been acquired, usually by
     * another thread.
     *
     * @param cont asynchronously invoked continuation
     * @throws NullPointerException if cont is null
     */
    public final void acquireSharedAsync(Runnable cont) {
        if (cont == null) {
            throw new NullPointerException();
        }
        if (tryAcquireSharedSpin()) {
            fork(cont);
        } else {
            try {
                acquireAsync(new Shared(), cont);
            } catch (Throwable e) {
                // Possibly an OutOfMemoryError. Caller isn't expecting an exception, so spin.
                while (!tryAcquireShared());
                run(cont);
            }
        }
    }

    private boolean tryAcquireSharedSpin() {
        WaitNode first = mLatchFirst;
        if (first == null || first instanceof Shared) {
            int trials = 0;
            int state;
            while ((state = mLatchState) >= 0) {
                if (UNSAFE.compareAndSwapInt(this, STATE_OFFSET, state, state + 1)) {
                    return true;
                }
                trials = spin(trials);
            }
        }
        return false;
    }

    /**
     * Acquire a shared latch, aborting if interrupted.
     */
    public final void acquireSharedInterruptibly() throws InterruptedException {
        doTryAcquireSharedNanos(-1);
    }

    /**
     * Attempt to upgrade a held shared latch into an exclusive latch. Upgrade fails if shared
     * latch is held by more than one thread. If successful, caller must later call
     * releaseExclusive instead of releaseShared.
     */
    public final boolean tryUpgrade() {
        return doTryUpgrade();
    }

    private boolean doTryUpgrade() {
        while (true) {
            int state = mLatchState;
            if ((state & ~EXCLUSIVE) != 1) {
                return false;
            }
            if (UNSAFE.compareAndSwapInt(this, STATE_OFFSET, state, EXCLUSIVE)) {
                return true;
            }
            // Try again if exclusive bit flipped. Don't bother with spin yielding, because the
            // exclusive bit usually switches to 1, not 0.
        }
    }

    /**
     * Release a held shared latch.
     */
    public final void releaseShared() {
        doReleaseShared(mLatchState);
    }

    private void doReleaseShared(int state) {
        int trials = 0;
        while (true) {
            WaitNode last = mLatchLast;
            if (last == null) {
                // No waiters, so release the latch.
                if (UNSAFE.compareAndSwapInt(this, STATE_OFFSET, state, --state)) {
                    if (state == 0) {
                        // Need to check if any waiters again, due to race with enqueue. If
                        // cannot immediately re-acquire the latch, then let the new owner
                        // (which barged in) unpark the waiters when it releases the latch.
                        last = mLatchLast;
                        if (last != null &&
                            UNSAFE.compareAndSwapInt(this, STATE_OFFSET, 0, EXCLUSIVE))
                        {
                            releaseExclusive();
                        }
                    }
                    return;
                }
            } else if (state == 1) {
                // Try to switch to exclusive, and then let releaseExclusive deal with
                // unparking the waiters.
                if (UNSAFE.compareAndSwapInt(this, STATE_OFFSET, 1, EXCLUSIVE) || doTryUpgrade()) {
                    releaseExclusive();
                    return;
                }
            } else if (UNSAFE.compareAndSwapInt(this, STATE_OFFSET, state, --state)) {
                return;
            }

            trials = spin(trials);
            state = mLatchState;
        }
    }

    private boolean acquire(final WaitNode node) {
<<<<<<< HEAD
        node.mWaiter = Thread.currentThread();
        WaitNode prev = enqueue(node);
=======
        // Enqueue the node.
        WaitNode prev;
        {
            node.mWaiter = Thread.currentThread();
            prev = (WaitNode) UNSAFE.getAndSetObject(this, LAST_OFFSET, node);
            if (prev == null) {
                mLatchFirst = node;
            } else {
                prev.set(node);
                WaitNode pp = prev.mPrev;
                if (pp != null) {
                    // The old last node was intended to be removed, but the last node cannot
                    // be removed unless it's also the first. Bypass it now that a new last
                    // node has been enqueued.
                    pp.lazySet(node);
                }
            }
        }

>>>>>>> 6dbb2afe
        int acquireResult = node.acquire(this, false);

        if (acquireResult < 0) {
            int denied = 0;
            while (true) {
                boolean parkAbort = node.park(this);

                if (node.mWaiter == null) {
                    // Fair handoff, and so node is no longer in the queue.
                    return true;
                }

                acquireResult = node.acquire(this, true);

                if (acquireResult >= 0) {
                    // Latch acquired after parking.
                    break;
                }

                if (parkAbort) {
                    if (!UNSAFE.compareAndSwapObject
                        (node, WAITER_OFFSET, Thread.currentThread(), null))
                    {
                        // Fair handoff just occurred.
                        return true;
                    }

                    // Remove the node from the queue. If it's the first, it cannot be safely
                    // removed without the latch having been properly acquired. So let it
                    // linger around until the latch is released.
                    if (prev != null) {
                        remove(node, prev);
                    }

                    return false;
                }

                // Lost the race. Request fair handoff.

                if (denied++ == 0) {
                    node.mFair = true;
                }
            }
        }

        if (acquireResult != 0) {
            // Only remove the node if requested to do so.
            return true;
        }

        // Remove the node now, releasing memory.

        if (mLatchFirst != node) {
            remove(node, prev);
            return true;
        }

        // Removing the first node requires special attention. Because the latch is now held by
        // the current thread, no other dequeues are in progress, but enqueues still are.

        while (true) {
            WaitNode next = node.get();
            if (next != null) {
                mLatchFirst = next;
                return true;
            } else {
                // Queue is now empty, unless an enqueue is in progress.
                WaitNode last = mLatchLast;
                if (last == node && UNSAFE.compareAndSwapObject(this, LAST_OFFSET, last, null)) {
                    UNSAFE.compareAndSwapObject(this, FIRST_OFFSET, last, null);
                    return true;
                }
            }
        }
    }

    private void acquireAsync(WaitNode node, Runnable cont) {
        // ForkJoinTask context switching is cheap, so always request fair acquisition.
        UNSAFE.putBoolean(node, FAIR_OFFSET, true);
        node.mWaiter = cont;
        enqueue(node);
    }

    private WaitNode enqueue(final WaitNode node) {
        WaitNode prev = (WaitNode) UNSAFE.getAndSetObject(this, LAST_OFFSET, node);

        if (prev == null) {
            mLatchFirst = node;
        } else {
            prev.set(node);
            WaitNode pp = prev.mPrev;
            if (pp != null) {
                // The old last node was intended to be removed, but the last node cannot
                // be removed unless it's also the first. Bypass it now that a new last
                // node has been enqueued.
                pp.lazySet(node);
            }
        }

        return prev;
    }

    /**
     * @param node node to remove, not null
     * @param prev previous node, not null
     */
    private void remove(final WaitNode node, final WaitNode prev) {
        WaitNode next = node.get();

        if (next == null) {
            // Removing the last node creates race conditions with enqueues. Instead, stash a
            // reference to the previous node and let the enqueue deal with it after a new node
            // has been enqueued.
            node.mPrev = prev;
            next = node.get();
            // Double check in case an enqueue just occurred that may have failed to notice the
            // previous node assignment.
            if (next == null) {
                return;
            }
        }

        while (next.mWaiter == null) {
            // Skip more nodes if possible.
            WaitNode nextNext = next.get();
            if (nextNext == null) {
                break;
            }
            next = nextNext;
        }

        // Bypass the removed node, allowing it to be released.
        prev.lazySet(next);
    }

    private WaitNode first() {
        int trials = 0;
        while (true) {
            WaitNode last = mLatchLast;
            if (last == null) {
                return null;
            }
            // Although the last waiter has been observed to exist, the first waiter field
            // might not be set yet.
            WaitNode first = mLatchFirst;
            if (first != null) {
                return first;
            }
            trials = spin(trials);
        }
    }

    public final boolean hasQueuedThreads() {
        return mLatchLast != null;
    }

    @Override
    public String toString() {
        StringBuilder b = new StringBuilder();
        appendMiniString(b, this);
        b.append(" {state=");

        int state = mLatchState;
        if (state == 0) {
            b.append("unlatched");
        } else if (state == EXCLUSIVE) {
            b.append("exclusive");
        } else if (state >= 0) {
            b.append("shared:").append(state);
        } else {
            b.append("illegal:").append(state);
        }

        WaitNode last = mLatchLast;

        if (last != null) {
            b.append(", ");
            WaitNode first = mLatchFirst;
            if (first == last) {
                b.append("firstQueued=").append(last);
            } else if (first == null) {
                b.append("lastQueued=").append(last);
            } else {
                b.append("firstQueued=").append(first)
                    .append(", lastQueued=").append(last);
            }
        }

        return b.append('}').toString();
    }

    static void appendMiniString(StringBuilder b, Object obj) {
        if (obj == null) {
            b.append("null");
            return;
        }
        b.append(obj.getClass().getName()).append('@').append(Integer.toHexString(obj.hashCode()));
    }

    /**
     * @return new trials value
     */
    static int spin(int trials) {
        trials++;
        if (trials >= SPIN_LIMIT) {
            Thread.yield();
            trials = 0;
        }
        return trials;
    }

    /**
     * @param waiter Thread or Runnable
     */
    static void unpark(Object waiter) {
        if (waiter instanceof Thread) {
            LockSupport.unpark((Thread) waiter);
        } else {
            fork((Runnable) waiter);
        }
    }

    private static void fork(Runnable cont) {
        ForkJoinTask<?> task;
        try {
            task = ForkJoinTask.adapt(cont);
        } catch (Throwable e) {
            // Possibly an OutOfMemoryError.
            run(cont);
            return;
        }

        try {
            task.fork();
        } catch (Throwable e) {
            Utils.uncaught(e);
        }
    }

    static void run(Runnable cont) {
        try {
            cont.run();
        } catch (Throwable e) {
            Utils.uncaught(e);
        }
    }

    /**
     * Atomic reference is to the next node in the chain.
     */
    static class WaitNode extends AtomicReference<WaitNode> {
<<<<<<< HEAD
        volatile Object mWaiter;
=======
        volatile Thread mWaiter;
>>>>>>> 6dbb2afe
        volatile boolean mFair;

        // Only set if node was deleted and must be bypassed when a new node is enqueued.
        volatile WaitNode mPrev;

        /**
         * @return true if timed out or interrupted
         */
        boolean park(Latch latch) {
            LockSupport.park(latch);
            return false;
        }

        /**
         * @return <0 if thread should park; 0 if acquired and node should also be removed; >0
         * if acquired and node should not be removed
         */
        int acquire(Latch latch, boolean afterParking) {
<<<<<<< HEAD
            if (afterParking ? latch.tryAcquireExclusive()
                : latch.tryAcquireExclusiveAfterParking())
=======
            if (afterParking ? latch.tryAcquireExclusiveAfterParking()
                : latch.tryAcquireExclusive())
>>>>>>> 6dbb2afe
            {
                // Acquired, so no need to reference the thread anymore.
                UNSAFE.putOrderedObject(this, WAITER_OFFSET, null);
                return 0;
            } else {
                return -1;
            }
        }

        @Override
        public String toString() {
            StringBuilder b = new StringBuilder();
            appendMiniString(b, this);
            b.append(" {waiter=").append(mWaiter);
            b.append(", fair=").append(mFair);
            b.append(", next="); appendMiniString(b, get());
            b.append(", prev="); appendMiniString(b, mPrev);
            return b.append('}').toString();
        }
    }

    static class Timed extends WaitNode {
        private long mNanosTimeout;
        private long mEndNanos;

        Timed(long nanosTimeout) {
            mNanosTimeout = nanosTimeout;
            if (nanosTimeout >= 0) {
                mEndNanos = System.nanoTime() + nanosTimeout;
            }
        }

        @Override
        final boolean park(Latch latch) {
            if (mNanosTimeout < 0) {
                LockSupport.park(latch);
                return Thread.currentThread().isInterrupted();
            } else {
                LockSupport.parkNanos(latch, mNanosTimeout);
                if (Thread.currentThread().isInterrupted()) {
                    return true;
                }
                return (mNanosTimeout = mEndNanos - System.nanoTime()) <= 0;
            }
        }
    }

    static class Shared extends WaitNode {
        @Override
        final int acquire(Latch latch, boolean afterParking) {
            int trials = 0;
            while (true) {
                int state = latch.mLatchState;
                if (state < 0) {
                    return state;
                }

                if (UNSAFE.compareAndSwapInt(latch, STATE_OFFSET, state, state + 1)) {
                    // Acquired, so no need to reference the thread anymore.
                    Object waiter = mWaiter;
                    if (waiter == null ||
                        !UNSAFE.compareAndSwapObject(this, WAITER_OFFSET, waiter, null))
                    {
                        // Handoff was actually fair, and now an extra shared latch must be
                        // released.
                        if (state < 1) {
                            throw new AssertionError(state);
                        }
                        if (!UNSAFE.compareAndSwapInt(latch, STATE_OFFSET, state + 1, state)) {
                            UNSAFE.getAndAddInt(latch, STATE_OFFSET, -1);
                        }
                        // Already removed from the queue.
                        return 1;
                    }

                    // Only remove node if this thread is the first shared latch owner. This
                    // guarantees that no other thread will be concurrently removing nodes.
                    // Nodes for other threads will have their nodes removed later, as latches
                    // are released. Early removal is a garbage collection optimization.
                    return state;
                }

                trials = spin(trials);
            }
        }
    }

    static class TimedShared extends Shared {
        private long mNanosTimeout;
        private long mEndNanos;

        TimedShared(long nanosTimeout) {
            mNanosTimeout = nanosTimeout;
            if (nanosTimeout >= 0) {
                mEndNanos = System.nanoTime() + nanosTimeout;
            }
        }

        @Override
        final boolean park(Latch latch) {
            if (mNanosTimeout < 0) {
                LockSupport.park(latch);
                return Thread.currentThread().isInterrupted();
            } else {
                LockSupport.parkNanos(latch, mNanosTimeout);
                if (Thread.currentThread().isInterrupted()) {
                    return true;
                }
                return (mNanosTimeout = mEndNanos - System.nanoTime()) <= 0;
            }
        }
    }
}<|MERGE_RESOLUTION|>--- conflicted
+++ resolved
@@ -577,30 +577,8 @@
     }
 
     private boolean acquire(final WaitNode node) {
-<<<<<<< HEAD
         node.mWaiter = Thread.currentThread();
         WaitNode prev = enqueue(node);
-=======
-        // Enqueue the node.
-        WaitNode prev;
-        {
-            node.mWaiter = Thread.currentThread();
-            prev = (WaitNode) UNSAFE.getAndSetObject(this, LAST_OFFSET, node);
-            if (prev == null) {
-                mLatchFirst = node;
-            } else {
-                prev.set(node);
-                WaitNode pp = prev.mPrev;
-                if (pp != null) {
-                    // The old last node was intended to be removed, but the last node cannot
-                    // be removed unless it's also the first. Bypass it now that a new last
-                    // node has been enqueued.
-                    pp.lazySet(node);
-                }
-            }
-        }
-
->>>>>>> 6dbb2afe
         int acquireResult = node.acquire(this, false);
 
         if (acquireResult < 0) {
@@ -852,11 +830,7 @@
      * Atomic reference is to the next node in the chain.
      */
     static class WaitNode extends AtomicReference<WaitNode> {
-<<<<<<< HEAD
         volatile Object mWaiter;
-=======
-        volatile Thread mWaiter;
->>>>>>> 6dbb2afe
         volatile boolean mFair;
 
         // Only set if node was deleted and must be bypassed when a new node is enqueued.
@@ -875,13 +849,8 @@
          * if acquired and node should not be removed
          */
         int acquire(Latch latch, boolean afterParking) {
-<<<<<<< HEAD
-            if (afterParking ? latch.tryAcquireExclusive()
-                : latch.tryAcquireExclusiveAfterParking())
-=======
             if (afterParking ? latch.tryAcquireExclusiveAfterParking()
                 : latch.tryAcquireExclusive())
->>>>>>> 6dbb2afe
             {
                 // Acquired, so no need to reference the thread anymore.
                 UNSAFE.putOrderedObject(this, WAITER_OFFSET, null);
